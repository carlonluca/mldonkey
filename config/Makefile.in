--- conflicted
+++ resolved
@@ -1472,10 +1472,7 @@
 	rm -f mlfasttrack mlfasttrack+gui mlfasttrack.exe
 	rm -f svg_converter svg_converter.byte mld_hash make_torrent bt_dht_node copysources get_range subconv testrss
 	rm -f svg_converter.exe mld_hash.exe make_torrent.exe bt_dht_node.exe copysources.exe get_range.exe subconv.exe testrss.exe
-<<<<<<< HEAD
-=======
 	rm -f tests tests.exe
->>>>>>> 00e10375
 	(for i in $(SUBDIRS); do \
 		rm -f  $$i/*.cm? $$i/*.o $$i/*.annot ; \
 	done)
