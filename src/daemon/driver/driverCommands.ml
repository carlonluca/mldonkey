(* Copyright 2001, 2002 b8_bavard, b8_fee_carabine, INRIA *)
(*
    This file is part of mldonkey.

    mldonkey is free software; you can redistribute it and/or modify
    it under the terms of the GNU General Public License as published by
    the Free Software Foundation; either version 2 of the License, or
    (at your option) any later version.

    mldonkey is distributed in the hope that it will be useful,
    but WITHOUT ANY WARRANTY; without even the implied warranty of
    MERCHANTABILITY or FITNESS FOR A PARTICULAR PURPOSE.  See the
    GNU General Public License for more details.

    You should have received a copy of the GNU General Public License
    along with mldonkey; if not, write to the Free Software
    Foundation, Inc., 59 Temple Place, Suite 330, Boston, MA  02111-1307  USA
*)

open Int64ops
open Printf2
open Md4
open Options
open BasicSocket
open TcpBufferedSocket
open Ip_set

open GuiTypes

open CommonDownloads
open CommonResult
open CommonMessages
open CommonGlobals
open CommonShared
open CommonSearch
open CommonClient
open CommonServer
open CommonNetwork
open CommonTypes
open CommonFile
open CommonComplexOptions
open CommonOptions
open CommonUserDb
open CommonInteractive
open CommonEvent
open UpnpClient

open DriverInteractive

open Gettext
open Autoconf

module VB = VerificationBitmap

let log_prefix = "[dCmd]"

let lprintf_nl fmt =
  lprintf_nl2 log_prefix fmt

let lprintf_n fmt =
  lprintf2 log_prefix fmt

let _s x = _s "DriverCommands" x
let _b x = _b "DriverCommands" x

type command_links_data = {
  filename : string;
  filesize : int64;
  fileid : Md4.t;
  }

let to_cancel = ref []

let files_to_cancel o =
  let buf = o.conn_buf in
  Printf.bprintf buf (_b "Files to be cancelled:\n");
  List.iter (fun file ->
      file_print file o
  ) !to_cancel;
  "Type 'confirm yes/no' to cancel them"

let execute_command arg_list output cmd args =
  if !verbose then
    lprintf_nl "execute command %S %s" cmd (String.concat " " (List.map (Printf.sprintf "%S") args));
  let buf = output.conn_buf in
  try
    let rec iter list =
      match list with
        [] ->
          Buffer.add_string buf (no_such_command cmd)
      | (command, _, arg_kind, help) :: tail ->
          if command = cmd then begin
            if !verbose_user_commands && not (user2_is_admin output.conn_user.ui_user) then
              lprintf_nl "user %s issued command %s%s"
                output.conn_user.ui_user.user_name
                cmd
                (if args = [] then "" else ", args " ^ String.concat " " args);
            Buffer.add_string buf (
              match arg_kind, args with
                Arg_none f, [] -> f output
              | Arg_multiple f, _ -> f args output
              | Arg_one f, [arg] -> f arg  output
              | Arg_two f, [a1;a2] -> f a1 a2 output
              | Arg_three f, [a1;a2;a3] -> f a1 a2 a3 output
              | _ -> bad_number_of_args command help
            )
            end
          else
            iter tail
    in
    iter arg_list
  with Not_found -> ()

let list_options_html o list =
  let buf = o.conn_buf in
  if !!html_mods_use_js_helptext then
    html_mods_table_header buf "upstatsTable" "upstats" [
      ( Str, "srh", "Option name", "Name (Help=mouseOver)" ) ;
      ( Str, "srh", "Option value", "Value (press ENTER to save)" ) ;
      ( Str, "srh", "Option default", "Default" );
      ( Str, "srh", "Option type", "Type" );
    ]
  else
    html_mods_table_header buf "voTable" "vo" [
      ( Str, "srh", "Option name", "Name" ) ;
      ( Str, "srh", "Option value", "Value (press ENTER to save)" ) ;
      ( Str, "srh", "Option default", "Default" ) ;
      ( Str, "srh", "Option type", "Type" );
      ( Str, "srh", "Option description", "Help" ) ];

  html_mods_cntr_init ();

  List.iter (fun o ->
      Printf.bprintf buf "\\<tr class=\\\"dl-%d\\\"" (html_mods_cntr ());
    
        if !!html_mods_use_js_helptext then
          Printf.bprintf buf " onMouseOver=\\\"mOvr(this);setTimeout('popLayer(\\\\\'%s\\\\\')',%d);setTimeout('hideLayer()',%d);return true;\\\" onMouseOut=\\\"mOut(this);hideLayer();setTimeout('hideLayer()',%d)\\\"\\>"
          (Str.global_replace (Str.regexp "\n") "\\<br\\>" (Http_server.html_real_escaped o.option_help)) !!html_mods_js_tooltips_wait !!html_mods_js_tooltips_timeout !!html_mods_js_tooltips_wait
        else
          Printf.bprintf buf "\\>";

      if String.contains o.option_value '\n' then
        Printf.bprintf buf "\\<td class=\\\"sr\\\"\\>
\\<a href=\\\"http://mldonkey.sourceforge.net/%s\\\"\\>%s\\</a\\>
\\<form action=\\\"submit\\\" target=\\\"$S\\\" onsubmit=\\\"javascript: {setTimeout('window.location.replace(window.location.href)',500);}\\\"\\>
\\<input type=hidden name=setoption value=q\\>\\<input type=hidden name=option value=%s\\>\\</td\\>
\\<td\\>\\<textarea name=value rows=5 cols=20 wrap=virtual\\>%s\\</textarea\\>
\\<input type=submit value=Modify\\>"
                  (String2.upp_initial o.option_name) o.option_name o.option_name o.option_value
      else
        begin
        Printf.bprintf buf "\\<td class=\\\"sr\\\"\\>
\\<a href=\\\"http://mldonkey.sourceforge.net/%s\\\"\\>%s\\</a\\>\\</td\\>
\\<td class=\\\"sr\\\"\\>\\<form action=\\\"submit\\\" target=\\\"$S\\\" onsubmit=\\\"javascript: {setTimeout('window.location.replace(window.location.href)',500);}\\\"\\>
\\<input type=hidden name=setoption value=q\\>\\<input type=hidden name=option value=%s\\>"
                  (String2.upp_initial o.option_name) o.option_name o.option_name;

          if o.option_value = "true" || o.option_value = "false" then
            Printf.bprintf buf "\\<select style=\\\"font-family: verdana; font-size: 10px;\\\"
                                name=\\\"value\\\" onchange=\\\"this.form.submit()\\\"\\>
                                \\<option selected\\>%s\\<option\\>%s\\</select\\>"
                                o.option_value (if o.option_value="true" then "false" else "true")
          else
            Printf.bprintf buf "\\<input style=\\\"font-family: verdana; font-size: 10px;\\\"
                                type=text name=value onchange=\\\"track_changed(this)\\\" size=20 value=\\\"%s\\\"\\>"
                                o.option_value;
        end;
        Printf.bprintf buf "\\</td\\>\\</form\\>\\<td class=\\\"sr\\\"\\>%s\\</td\\>" (shorten o.option_default 40);
        Printf.bprintf buf "\\<td class=\\\"sr\\\"\\>%s\\</td\\>"
          ((if o.option_restart then Printf.sprintf "restart " else "") ^
           (if o.option_internal then Printf.sprintf "internal " else "") ^
           (if o.option_public then Printf.sprintf "public " else ""));
        if not !!html_mods_use_js_helptext then
          Printf.bprintf buf "\\<td class=\\\"sr\\\"\\>%s\\</td\\>" (Str.global_replace (Str.regexp "\n") "\\<br\\>" o.option_help);
        Printf.bprintf buf "\\</tr\\>"

  )list;
  Printf.bprintf  buf "\\</table\\>\\</div\\>"


let list_options oo list =
  let buf = oo.conn_buf in
  if oo.conn_output = HTML then
    Printf.bprintf  buf "\\<table border=0\\>";
  List.iter (fun o ->
      if String.contains o.option_value '\n' then begin
          if oo.conn_output = HTML then
            Printf.bprintf buf "
                  \\<tr\\>\\<td\\>\\<form action=\\\"submit\\\" $S\\>
                  \\<input type=hidden name=setoption value=q\\>
                  \\<input type=hidden name=option value=%s\\> %s \\</td\\>\\<td\\>
                  \\<textarea name=value rows=10 cols=70 wrap=virtual\\>
                  %s
                  \\</textarea\\>
                  \\<input type=submit value=Modify\\>
                  \\</td\\>\\</tr\\>
                  \\</form\\>
                  " o.option_name o.option_name o.option_value
        end
      else
      if oo.conn_output = HTML then
        Printf.bprintf buf "
              \\<tr\\>\\<td\\>\\<form action=\\\"submit\\\" $S\\>
\\<input type=hidden name=setoption value=q\\>
\\<input type=hidden name=option value=%s\\> %s \\</td\\>\\<td\\>
              \\<input type=text name=value onchange=\\\"track_changed(this)\\\" size=40 value=\\\"%s\\\"\\>
\\</td\\>\\</tr\\>
\\</form\\>
              " o.option_name o.option_name o.option_value
      else
        Printf.bprintf buf "$b%s$n = $r%s$n\n" o.option_name o.option_value)
  list;
  if oo.conn_output = HTML then
    Printf.bprintf  buf "\\</table\\>"

let list_calendar o list =
  let buf = o.conn_buf in
  if o.conn_output = HTML then begin
      html_mods_table_header buf "web_infoTable" "vo" [
        ( Str, "srh", "Weekdays", "Weekdays" ) ;
        ( Str, "srh", "Hours", "Hours" ) ;
        ( Str, "srh", "Command", "Command" ) ] ;
      html_mods_cntr_init ();
      List.iter (fun (wdays, hours, command) ->
          Printf.bprintf buf "\\<tr class=\\\"dl-%d\\\"\\>" (html_mods_cntr ());
          let wdays_string = ref "" in
	  let hours_string = ref "" in
	  List.iter (fun day ->
	      if !wdays_string = "" then
	        wdays_string := string_of_int day
	      else
	        wdays_string := Printf.sprintf "%s %s" !wdays_string (string_of_int day)) wdays;
	  List.iter (fun hour ->
	      if !hours_string = "" then
	        hours_string := string_of_int hour
	      else
	        hours_string := Printf.sprintf "%s %s" !hours_string (string_of_int hour)) hours;
          Printf.bprintf buf "
              \\<td title=\\\"%s\\\" class=\\\"sr\\\"\\>%s\\</td\\>
	      \\<td class=\\\"sr\\\"\\>%s\\</td\\>" command !wdays_string !hours_string;
          Printf.bprintf buf "
              \\<td class=\\\"sr\\\"\\>%s\\</td\\>
              \\</tr\\>" command
      ) list;
      Printf.bprintf buf "\\</table\\>\\</div\\>"
    end
  else begin
      Printf.bprintf buf "weekdays / hours / command :\n";
      List.iter (fun (wdays, hours, command) ->
          let wdays_string = ref "" in
	  let hours_string = ref "" in
	  List.iter (fun day ->
	      if !wdays_string = "" then
	        wdays_string := string_of_int day
	      else
	        wdays_string := Printf.sprintf "%s %s" !wdays_string (string_of_int day)) wdays;
	  List.iter (fun hour ->
	      if !hours_string = "" then
	        hours_string := string_of_int hour
	      else
	        hours_string := Printf.sprintf "%s %s" !hours_string (string_of_int hour)) hours;
          Printf.bprintf buf "%s\n%s\n%s\n" !wdays_string !hours_string command
      )list
    end

(*** Note: don't add _s to all command description as it is already done here *)

let register_commands section list =
  register_commands
    (List2.tail_map
      (fun (cmd, action, desc) -> (cmd, section, action, _s desc)) list)


(*************************************************************************)
(*                                                                       *)
(*                         Driver/General                                *)
(*                                                                       *)
(*************************************************************************)


let _ =
  register_commands "Driver/General"
    [

    "dump_heap", Arg_none (fun o ->
(*        Gc.dump_heap (); *)
        "heap dumped"
    ), ":\t\t\t\tdump heap for debug";

    "alias", Arg_multiple ( fun args o ->
        let out = ref "" in
	if List.length args = 0 then begin
	  out := "List of aliases\n\n";
	  List.iter (
	    fun (a,b) ->
	      out := !out ^ a ^ " -> " ^ b ^ "\n"
	  ) !!alias_commands;
	end
	else begin
	  match args with
	      [] | [_] -> out := "Too few arguments"
	    | al::def ->
		(try
		   let old_def = List.assoc al !!alias_commands in
		   out := "removing " ^ al ^ " -> " ^ old_def ^ "\n";
		   alias_commands =:= List.remove_assoc al !!alias_commands;
		 with _ -> ());

		let definition = String.concat " " def in
		alias_commands =:=  (al,definition) :: !!alias_commands;
		out := !out ^ "Alias added";
	end;

	!out
    ), ":\t\t\t\t\t$badd a command alias\n"
       ^"\t\t\t\t\tfor example: \"alias ca cancel all\" makes an alias\n"
       ^"\t\t\t\t\t\"ca\" performing \"cancel all\"\n"
       ^"\t\t\t\t\tto substitute an alias just make a new one\n"
       ^"\t\t\t\t\tfor example: \"alias ca vd\"$n";


    "unalias", Arg_one (
      fun arg o ->
	(try
	   let old_def = List.assoc arg !!alias_commands in
	   alias_commands =:= List.remove_assoc arg !!alias_commands;
	   "removing " ^ arg ^ " -> " ^ old_def
	 with _ -> "Alias not found");

    ), ":\t\t\t\t$bdelete a command alias\n"
       ^"\t\t\t\t\texample: \"unalias ca\"$n";

    "q", Arg_none (fun o ->
        raise CommonTypes.CommandCloseSocket
    ), ":\t\t\t\t\t$bclose telnet$n";
    
    "logout", Arg_none (fun o ->
        let buf = o.conn_buf in
        if o.conn_output = HTML then begin
          if has_empty_password o.conn_user.ui_user then
            print_command_result o "logout not required, your password is empty!"
          else begin
            if use_html_mods o then begin
              html_mods_table_header buf "helpTable" "results" [];
              Buffer.add_string buf "\\<tr class=\\\"dl-1\\\"\\>";
              html_mods_td buf [("", "sr", "Are you sure?"); ];
              Buffer.add_string buf "\\</tr\\>\\<tr class=\\\"dl-1\\\"\\>";
              html_mods_td buf [("", "sr", "\\<div align=\\\"center\\\"\\>\\<a href=\\\"logout\\\" target=\\\"_parent\\\"\\>yes\\</a\\>\\</div\\>"); ];
              Buffer.add_string buf "\\</tr\\>\\</table\\>\\</div\\>";
            end else
              Printf.bprintf buf "Are you sure? \\<a href=\\\"logout\\\" target=\\\"_parent\\\"\\>yes\\</a\\>"
          end
        end else
          raise CommonTypes.CommandCloseSocket;
      ""
    ), ":\t\t\tlogout interface";      

    "kill", Arg_none (fun o ->
        if user2_is_admin o.conn_user.ui_user then
	  begin
            CommonInteractive.clean_exit 0;
	    _s "exit"
	  end
        else
          _s "You are not allowed to kill MLDonkey"
        ), ":\t\t\t\t\t$bsave and kill the server$n";

    "urladd", Arg_multiple (fun args o ->
       let (kind, url, period) = match args with
          | [kind; url; period] -> kind, url, int_of_string period
          | [kind; url] -> kind, url, 0
          | _  -> failwith "Bad number of arguments"
        in
	web_infos_add kind period url;
        (match web_infos_find url with
        | None -> ()
        | Some w -> CommonWeb.load_url true w);
        "url added to web_infos. downloading now"
    ), "<kind> <url> [<period>] :\tload this file from the web\n"
       ^"\t\t\t\t\tkind is either server.met (if the downloaded file is a server.met)\n"
       ^"\t\t\t\t\tperiod is the period between updates (in hours, default 0 = only loaded at startup)";

    "urlremove", Arg_one (fun url o ->
        match web_infos_find url with
        | None -> "URL does not exists in web_infos"
        | Some w -> web_infos_remove w.url;
                      "removed URL from web_infos"
    ), "<url> :\t\t\tremove URL from web_infos";

    "force_web_infos", Arg_multiple (fun args o ->
        (match args with
        | [] -> CommonWeb.load_web_infos false true;
                "requesting all web_infos files"
        | args -> let list = ref [] in
                  List.iter (fun arg ->
                    Hashtbl.iter (fun key w ->
                      if w.kind = arg || w.url = arg then begin
                        CommonWeb.load_url false w;
                        list := arg :: !list
                      end
                  ) web_infos_table) args;
                  if !list = [] then
                    Printf.sprintf "found no web_infos entries for %s" (String.concat " " args)
                  else
                    Printf.sprintf "requesting web_infos %s" (String.concat " " !list))
    ), "[<list of kind|URL>] :\tre-download web_infos, leave empty to re-download all";

    "recover_temp", Arg_none (fun o ->
        networks_iter (fun r ->
            try
              CommonNetwork.network_recover_temp r
            with _ -> ()
        );
        let buf = o.conn_buf in
        if o.conn_output = HTML then
          html_mods_table_one_row buf "serversTable" "servers" [
            ("", "srh", "Recover temp finished"); ]
        else
          Printf.bprintf buf "Recover temp finished";
        _s ""
    ), ":\t\t\t\trecover lost files from temp directory";

    "vc", Arg_multiple (fun args o ->
        let buf = o.conn_buf in
        if args = ["all"] then begin
            if use_html_mods o then html_mods_table_header buf "vcTable" "vc" ([
                ( Num, "srh ac", "Client number", "Num" ) ;
                ( Str, "srh", "Network", "Network" ) ;
                ( Str, "srh", "IP address", "IP address" ) ;
                ] @ (if Geoip.active () then [( Str, "srh", "Country Code/Name", "CC" )] else []) @ [
                ( Str, "srh", "Client name", "Client name" ) ;
                ( Str, "srh", "Client brand", "CB" ) ;
                ( Str, "srh", "Client release", "CR" ) ;
                ] @
                (if !!emule_mods_count then [( Str, "srh", "eMule MOD", "EM" )] else [])
                @ [
                ( Str, "srh", "Client file queue", "Q" ) ;
                ( Num, "srh ar", "Total UL bytes to this client for all files", "tUL" ) ;
                ( Num, "srh ar br", "Total DL bytes from this client for all files", "tDL" ) ;
                ( Num, "srh ar", "Session UL bytes to this client for all files", "sUL" ) ;
                ( Num, "srh ar", "Session DL bytes from this client for all files", "sDL" )]);

            html_mods_cntr_init ();
            let all_clients_list = clients_get_all () in
            List.iter (fun num ->
                let c = client_find num in
                let i = client_info c in
                if use_html_mods o then Printf.bprintf buf "\\<tr class=\\\"dl-%d\\\"
                  title=\\\"Add as friend\\\"
                  onClick=\\\"parent.fstatus.location.href='submit?q=friend_add+%d'\\\"
                  onMouseOver=\\\"mOvr(this);\\\"
                  onMouseOut=\\\"mOut(this);\\\"\\>"
                    (html_mods_cntr ()) num;
                    client_print c o;
                    if use_html_mods o then
                    html_mods_td buf ([
                     (client_software i.client_software i.client_os, "sr", client_software_short i.client_software i.client_os);
                     ("", "sr", i.client_release);
                     ] @
                     (if !!emule_mods_count then [("", "sr", i.client_emulemod)] else [])
                     @ [
                     ("", "sr", Printf.sprintf "%d" (List.length i.client_file_queue));
                     ("", "sr ar", (size_of_int64 i.client_total_uploaded));
                     ("", "sr ar br", (size_of_int64 i.client_total_downloaded));
                     ("", "sr ar", (size_of_int64 i.client_session_uploaded));
                     ("", "sr ar", (size_of_int64 i.client_session_downloaded))]);
                if use_html_mods o then Printf.bprintf buf "\\</tr\\>"
                else Printf.bprintf buf "\n";
            ) all_clients_list;
            if use_html_mods o then Printf.bprintf buf "\\</table\\>\\</div\\>";
          end
        else
          List.iter (fun num ->
              let num = int_of_string num in
              let c = client_find num in
              try client_print_info c o with e -> print_command_result o (Printexc2.to_string e);
          ) args;
        ""
    ), "<num|all> :\t\t\t\tview client (use arg 'all' for all clients)";

    "version", Arg_none (fun o ->
	print_command_result o (CommonGlobals.version ());
        ""
    ), ":\t\t\t\tprint mldonkey version";

    "uptime", Arg_none (fun o ->
	print_command_result o (log_time () ^ "- up " ^
	  Date.time_to_string (last_time () - start_time) "verbose");
        ""
    ), ":\t\t\t\tcore uptime";

    "sysinfo", Arg_none (fun o ->
	let buf = o.conn_buf in
        ignore(buildinfo (o.conn_output = HTML) buf);
        if o.conn_output = HTML then Printf.bprintf buf "\\<P\\>";
        ignore(runinfo (o.conn_output = HTML) buf o);
        if o.conn_output = HTML then Printf.bprintf buf "\\<P\\>";
        ignore(portinfo (o.conn_output = HTML) buf);
        if o.conn_output = HTML then Printf.bprintf buf "\\<P\\>";
        ignore(diskinfo (o.conn_output = HTML) buf);
        ""
    ), ":\t\t\t\tprint mldonkey core build, runtime and disk information";

    "buildinfo", Arg_none (fun o ->
	let buf = o.conn_buf in
        ignore(buildinfo (o.conn_output = HTML) buf);
        ""
    ), ":\t\t\t\tprint mldonkey core build information";

    "runinfo", Arg_none (fun o ->
	let buf = o.conn_buf in
        ignore(runinfo (o.conn_output = HTML) buf o);
        ""
    ), ":\t\t\t\tprint mldonkey runtime information";

    "portinfo", Arg_none (fun o ->
	let buf = o.conn_buf in
        ignore(portinfo (o.conn_output = HTML) buf);
        ""
    ), ":\t\t\t\tprint mldonkey port usage information";

    "diskinfo", Arg_none (fun o ->
	let buf = o.conn_buf in
        ignore(diskinfo (o.conn_output = HTML) buf);
        ""
    ), ":\t\t\t\tprint mldonkey disk information";

    "activity", Arg_one (fun arg o ->
        let arg = int_of_string arg in
        let buf = o.conn_buf in
        let activity_begin = last_time () - arg * 60 in
        Fifo.iter (fun a ->
            if a.activity_begin > activity_begin then begin
                Printf.bprintf buf "%s: activity =\n" (BasicSocket.string_of_date a.activity_begin);
                Printf.bprintf buf "   servers: edonkey %03d/%03d\n"
                  a.activity_server_edonkey_successful_connections
                  a.activity_server_edonkey_connections;
                Printf.bprintf buf "   clients: overnet %03d/%03d edonkey %03d/%03d\n"
                  a.activity_client_overnet_successful_connections
                  a.activity_client_overnet_connections
                  a.activity_client_edonkey_successful_connections
                  a.activity_client_edonkey_connections;
                Printf.bprintf buf "   indirect: overnet %03d edonkey %03d\n"
                  a.activity_client_overnet_indirect_connections
                  a.activity_client_edonkey_indirect_connections;
              end
        ) activities;
        ""
    ), "<minutes> :\t\t\tprint activity in the last <minutes> minutes";

    "clear_message_log", Arg_none (fun o ->
        Fifo.clear chat_message_fifo;
        Printf.sprintf "Chat messages cleared"
     ), ":\t\t\t\tclear chat message buffer";

    "message_log", Arg_multiple (fun args o ->
        let buf = o.conn_buf in
        html_mods_cntr_init ();

        (match args with
            [arg] ->
              let refresh_delay = int_of_string arg in
              if use_html_mods o && refresh_delay > 1 then
                Printf.bprintf buf "\\<meta http-equiv=\\\"refresh\\\" content=\\\"%d\\\"\\>"
                  refresh_delay;
          | _ -> ());

(* rely on GC? *)

        while (Fifo.length chat_message_fifo) > !!html_mods_max_messages  do
          ignore (Fifo.take chat_message_fifo)
        done;

        if use_html_mods o then Printf.bprintf buf "\\<div class=\\\"messages\\\"\\>";

        last_message_log := last_time();
        Printf.bprintf buf "%d logged messages\n" (Fifo.length chat_message_fifo);

        if Fifo.length chat_message_fifo > 0 then
          begin

            if use_html_mods o then
              html_mods_table_header buf "serversTable" "servers" [
                ( Str, "srh", "Timestamp", "Time" ) ;
                ( Str, "srh", "IP address", "IP address" ) ;
                ( Num, "srh", "Client number", "Num" ) ;
                ( Str, "srh", "Client name", "Client name" ) ;
                ( Str, "srh", "Message text", "Message" ) ] ;

            List.iter (fun (t,i,num,n,s) ->
                if use_html_mods o then begin
                    Printf.bprintf buf "\\<tr class=\\\"dl-%d\\\"\\>"
                      (html_mods_cntr ());
                    html_mods_td buf [
                      ("", "sr", Date.simple (BasicSocket.date_of_int t));
                      ("", "sr",  i);
                      ("", "sr", Printf.sprintf "%d" num);
                      ("", "sr", n);
                      ("", "srw", (if String.length s > 11 && String.sub s 0 11 = "data:image/" then
                          "\\<img src=\\\"" ^ String.escaped s ^ "\\\">"
                        else String.escaped s)) ];
                    Printf.bprintf buf "\\</tr\\>"
                  end
                else
                  Printf.bprintf buf "\n%s [client #%d] %s(%s): %s\n"
                    (Date.simple (BasicSocket.date_of_int t)) num n i s;
            ) (List.rev (Fifo.to_list chat_message_fifo));
            if use_html_mods o then Printf.bprintf buf
                "\\</table\\>\\</div\\>\\</div\\>";

          end;

        ""
    ), ":\t\t\t\tmessage_log [refresh delay in seconds]";

    "message", Arg_multiple (fun args o ->
        let buf = o.conn_buf in
        match args with
          n :: msglist ->
            let msg = List.fold_left (fun a1 a2 ->
                  a1 ^ a2 ^ " "
              ) "" msglist in
            let cnum = int_of_string n in
            let c = client_find cnum in
            let g = client_info c in
            client_say c msg;
	    log_chat_message "FROM ME" cnum ("TO: " ^ g.client_name) msg;
            Printf.sprintf "Sending msg to client #%d: %s" cnum msg;
        | _ ->
            if use_html_mods o then begin

                Printf.bprintf buf "\\<script type=\\\"text/javascript\\\"\\>
\\<!--
function submitMessageForm() {
var formID = document.getElementById(\\\"msgForm\\\")
var regExp = new RegExp (' ', 'gi') ;
var msgTextOut = formID.msgText.value.replace(regExp, '+');
parent.fstatus.location.href='submit?q=message+'+formID.clientNum.value+\\\"+\\\"+msgTextOut;
formID.msgText.value=\\\"\\\";
}
//--\\>
\\</script\\>";

                Printf.bprintf buf "\\<iframe id=\\\"msgWindow\\\" name=\\\"msgWindow\\\" height=\\\"80%%\\\"
            width=\\\"100%%\\\" scrolling=yes src=\\\"submit?q=message_log+20\\\"\\>\\</iframe\\>";

                Printf.bprintf buf "\\<form style=\\\"margin: 0px;\\\" name=\\\"msgForm\\\" id=\\\"msgForm\\\" action=\\\"javascript:submitMessageForm();\\\"\\>";
                Printf.bprintf buf "\\<table width=100%% cellspacing=0 cellpadding=0 border=0\\>\\<tr\\>\\<td\\>";
                Printf.bprintf buf "\\<select style=\\\"font-family: verdana;
            font-size: 12px; width: 150px;\\\" id=\\\"clientNum\\\" name=\\\"clientNum\\\" \\>";

                Printf.bprintf buf "\\<option value=\\\"1\\\"\\>Client/Friend list\n";

                let found_nums = ref [] in
                let fifo_list = Fifo.to_list chat_message_fifo in
                let fifo_list = List.rev fifo_list in
                let found_select = ref 0 in
                List.iter (fun (t,i,num,n,s) ->
                    if not (List.mem num !found_nums) then begin

                        found_nums := num :: !found_nums;
                        Printf.bprintf buf "\\<option value=\\\"%d\\\" %s\\>%d:%s\n"
                          num
                          (if !found_select=0 then "selected" else "";)
                        num (try
                            let c = client_find num in
                            let g = client_info c in
                            g.client_name
                          with _ -> "unknown/expired");
                        found_select := 1;
                      end
                ) fifo_list;
                List.iter (fun c ->
                    let g = client_info c in
                    if not (List.mem g.client_num !found_nums) then begin
                        found_nums := g.client_num :: !found_nums;
                        Printf.bprintf buf "\\<option value=\\\"%d\\\"\\>%d:%s\n"
                          g.client_num g.client_num g.client_name;
                      end
                ) !!friends;

                Printf.bprintf buf "\\</select\\>\\</td\\>";
                Printf.bprintf buf "\\<td width=100%%\\>\\<input style=\\\"width: 99%%; font-family: verdana; font-size: 12px;\\\"
                type=text id=\\\"msgText\\\" name=\\\"msgText\\\" size=50 \\>\\</td\\>";
                Printf.bprintf buf "\\<td\\>\\<input style=\\\"font-family: verdana;
            font-size: 12px;\\\" type=submit value=\\\"Send\\\"\\>\\</td\\>\\</form\\>";
                Printf.bprintf buf "\\<form style=\\\"margin: 0px;\\\" id=\\\"refresh\\\" name=\\\"refresh\\\"
            action=\\\"javascript:msgWindow.location.reload();\\\"\\>
            \\<td\\>\\<input style=\\\"font-family: verdana; font-size: 12px;\\\" type=submit
            Value=\\\"Refresh\\\"\\>\\</td\\>\\</form\\>";
                Printf.bprintf buf "\\<form style=\\\"margin: 0px;\\\" id=\\\"clear\\\" name=\\\"clear\\\"
            action=\\\"javascript:window.location.href='submit?q=clear_message_log'\\\"\\>
            \\<td\\>\\<input style=\\\"font-family: verdana; font-size: 12px;\\\" type=submit
            Value=\\\"Clear\\\"\\>\\</td\\>\\</form\\>\\</tr\\>\\</table\\>";
                ""
              end
            else
              _s "Usage: message <client num> <msg>\n";

    ), "<client num> <msg> :\t\tsend a message to a client";

    "calendar_add", Arg_two (fun hour action o ->
        let buf = o.conn_buf in
        calendar =:= ([0;1;2;3;4;5;6], [int_of_string hour], action)
        :: !!calendar;
        if use_html_mods o then
          html_mods_table_one_row buf "serversTable" "servers" [
            ("", "srh", "action added"); ]
        else
          Printf.bprintf buf "action added";
        _s ""
    ), "<hour> \"<command>\" :\tadd a command to be executed every day";

    "vcal", Arg_none (fun o ->
        let buf = o.conn_buf in
        if use_html_mods o then begin
            Printf.bprintf buf "\\<div class=\\\"vo\\\"\\>
                \\<table class=main cellspacing=0 cellpadding=0\\>\\<tr\\>\\<td\\>";
	    if !!calendar = [] then
              html_mods_table_one_row buf "serversTable" "servers" [
                ("", "srh", "no jobs defined"); ]
	    else
              list_calendar o !!calendar;
            Printf.bprintf buf "\\</td\\>\\</tr\\>\\</table\\>\\</div\\>\\<P\\>";
	    print_option_help o calendar
          end
        else
	  if List.length !!calendar = 0 then
	    Printf.bprintf buf "no jobs defined"
	  else
            list_calendar o !!calendar;
        ""
    ), ":\t\t\t\t\tprint calendar";

    ]

(*************************************************************************)
(*                                                                       *)
(*                         Driver/Servers                                *)
(*                                                                       *)
(*************************************************************************)

let _ =
  register_commands "Driver/Servers"
    [

    "vm", Arg_none (fun o ->
        let buf = o.conn_buf in
        if use_html_mods o then Printf.bprintf buf
            "\\<div class=\\\"servers\\\"\\>\\<table align=center border=0 cellspacing=0 cellpadding=0\\>\\<tr\\>\\<td\\>";
        CommonInteractive.print_connected_servers o;
        if use_html_mods o then Printf.bprintf buf "\\</td\\>\\</tr\\>\\</table\\>\\</div\\>";
        ""), ":\t\t\t\t\t$blist connected servers$n";

    "vma", Arg_none (fun o ->
        let buf = o.conn_buf in
        html_mods_cntr_init ();
        let nb_servers = ref 0 in
        if use_html_mods o then server_print_html_header buf "";
        Intmap.iter (fun _ s ->
            try
              server_print s o;
              incr nb_servers;
            with e ->
                lprintf "Exception %s in server_print\n"
                  (Printexc2.to_string e);
        ) !!servers;
        if use_html_mods o then begin
            Printf.bprintf buf "\\</table\\>\\</div\\>";
            html_mods_table_one_row buf "serversTable" "servers" [
              ("", "srh", Printf.sprintf "Servers: %d known" !nb_servers); ]
          end
        else
          Printf.bprintf buf "Servers: %d known\n" !nb_servers;
        if Autoconf.donkey = "yes" && not !!enable_servers then
          begin
            if use_html_mods o then begin
                Printf.bprintf buf "\\<div class=servers\\>";
                html_mods_table_one_row buf "upstatsTable" "upstats" [
                  ("", "srh", ("You disabled server usage, therefore you are not" ^
                    " able to connect ED2K servers. " ^
                    "To use servers again 'set enable_servers true'")); ]
              end
            else
              Buffer.add_string buf ("You disabled server usage, therefore you are not" ^
                " able to connect ED2K servers.\n" ^
                "To use servers again 'set enable_servers true'\n");
            if use_html_mods o then Printf.bprintf buf "\\</div\\>"
          end;
    ""), ":\t\t\t\t\tlist all known servers";

    "rem", Arg_multiple (fun args o ->
	let counter = ref 0 in
	match args with
	  ["all"] ->
            Intmap.iter ( fun _ s ->
              server_remove s;
	      incr counter
            ) !!servers;
            Printf.sprintf (_b "Removed all %d servers") !counter
	| ["blocked"] ->
            Intmap.iter ( fun _ s ->
              if server_blocked s then
		begin
		  server_remove s;
		  incr counter
		end
            ) !!servers;
            Printf.sprintf (_b "Removed %d blocked servers") !counter
	| ["disc"] ->
            Intmap.iter (fun _ s ->
	      match server_state s with
		NotConnected _ ->
		  begin
		    server_remove s;
		    incr counter
		  end
	      | _ -> ()) !!servers;
            Printf.sprintf (_b "Removed %d disconnected servers") !counter
	| _ ->
            List.iter (fun num ->
                let num = int_of_string num in
                let s = server_find num in
                server_remove s
            ) args;
            Printf.sprintf (_b"%d servers removed") (List.length args)
    ), "<server numbers|all|blocked|disc> :\tremove server(s) ('all'/'blocked'/'disc' = all/IP blocked/disconnected servers)";

    "server_banner", Arg_one (fun num o ->
        let num = int_of_string num in
        let s = server_find num in
        (match server_state s with
            NotConnected _ -> ()
          | _ ->   server_banner s o);
        ""
    ), "<num> :\t\t\tprint banner of connected server <num>";

    "server_shares", Arg_one (fun num o ->
	if user2_is_admin o.conn_user.ui_user then
        let s = server_find (int_of_string num) in
        (match server_state s with
           Connected _ -> let list = ref [] in
	    List.iter (fun f -> 
	      match file_shared f with
		None -> ()
	      | Some sh -> list := (as_shared_impl sh) :: !list)
	      (server_published s);
	    print_upstats o !list (Some s)
	  | _ -> ()
	)
	else print_command_result o "You are not allowed to use this command";
	_s ""
    ), "<num> :\t\t\tshow list of files published on server <num>";

    "c", Arg_multiple (fun args o ->
        let buf = o.conn_buf in
        match args with
          [] ->
            networks_iter network_connect_servers;
            if o.conn_output = HTML then
              html_mods_table_one_row buf "serversTable" "servers" [
                ("", "srh", "Connecting more servers"); ]
            else
              Printf.bprintf buf "connecting more servers";
            _s
        ""
        | _ ->
            List.iter (fun num ->
                let num = int_of_string num in
                let s = server_find num in
                server_connect s
            ) args;
            if o.conn_output = HTML then
              html_mods_table_one_row buf "serversTable" "servers" [
                ("", "srh", "Connecting more servers"); ]
            else
              Printf.bprintf buf "connecting server";
            _s
        ""
    ), "[<num>] :\t\t\t\tconnect to more servers (or to server <num>)";

    "x", Arg_multiple (fun args o ->
        let counter = ref 0 in
        let is_connected state =
          match state with
          | Connecting
          | Connected _
          | Connected_initiating -> true
          | _ -> false
        in
        let print_result v =
            print_command_result o
             (Printf.sprintf (_b "Disconnected %d server%s") !counter (Printf2.print_plural_s !counter))
        in
        match args with
        | ["all"] ->
            Intmap.iter ( fun _ s ->
              if is_connected (server_state s) then begin
                server_disconnect s;
                incr counter
              end
            ) !!servers;
            print_result !counter;
        ""
        | _ ->
            List.iter (fun num ->
                let num = int_of_string num in
                let s = server_find num in
                if is_connected (server_state s) then begin
                  server_disconnect s;
                  incr counter
                end
            ) args;
            print_result !counter;
        ""
    ), "<server numbers|all> :\t\tdisconnect from server(s)";

  ]

(*************************************************************************)
(*                                                                       *)
(*                         Driver/Friends                                *)
(*                                                                       *)
(*************************************************************************)

let _ =
  register_commands "Driver/Friends"
    [

    "vfr", Arg_none (fun o ->
        List.iter (fun c ->
            client_print c o) !!friends;
        ""
    ), ":\t\t\t\t\tview friends";

    "gfr", Arg_one (fun num o ->
        let num = int_of_string num in
        let c = client_find num in
        client_browse c true;
        _s "client browse"
    ), "<client num> :\t\t\task friend files";

    "friend_add", Arg_one (fun num o ->
        let num = int_of_string num in
        let c = client_find num in
        friend_add c;
        _s "Added friend"
    ), "<client num> :\t\tadd client <client num> to friends";

    "friend_remove", Arg_multiple (fun args o ->
        if args = ["all"] then begin
            List.iter (fun c ->
                friend_remove c
            ) !!friends;
            _s "Removed all friends"
          end else begin
            List.iter (fun num ->
                let num = int_of_string num in
                let c = client_find num in
                friend_remove c;
            ) args;
            Printf.sprintf (_b "%d friends removed") (List.length args)
          end
    ), "<client numbers|all> :\tremove friend (use arg 'all' for all friends)";

    "friends", Arg_none (fun o ->
        let buf = o.conn_buf in

        if use_html_mods o then begin
            Printf.bprintf buf "\\<div class=\\\"friends\\\"\\>\\<table class=main cellspacing=0 cellpadding=0\\>
\\<tr\\>\\<td\\>
\\<table cellspacing=0 cellpadding=0  width=100%%\\>\\<tr\\>
\\<td class=downloaded width=100%%\\>\\</td\\>
\\<td nowrap class=fbig\\>\\<a onclick=\\\"javascript:window.location.reload()\\\"\\>Refresh\\</a\\> \\</td\\>
\\<td nowrap class=fbig\\>\\<a onclick=\\\"javascript:
                  { parent.fstatus.location.href='submit?q=friend_remove+all';
                    setTimeout('window.location.reload()',1000);
                    }\\\"\\>Remove All\\</a\\>
\\</td\\>
\\<td nowrap class=\\\"fbig pr\\\"\\>\\<a onclick=\\\"javascript: {
                   var getip = prompt('Friend IP [port] ie: 192.168.0.1 4662','192.168.0.1 4662')
                   var reg = new RegExp (' ', 'gi') ;
                   var outstr = getip.replace(reg, '+');
                   parent.fstatus.location.href='submit?q=afr+' + outstr;
                    setTimeout('window.location.reload()',1000);
                    }\\\"\\>Add by IP\\</a\\>
\\</td\\>
\\</tr\\>\\</table\\>
\\</td\\>\\</tr\\>
\\<tr\\>\\<td\\>";
            html_mods_table_header buf "friendsTable" "friends" [
              ( Num, "srh", "Client number", "Num" ) ;
              ( Str, "srh", "Remove", "Remove" ) ;
              ( Str, "srh", "Network", "Network" ) ;
              ( Str, "srh", "Name", "Name" ) ;
              ( Str, "srh", "State", "State" ) ] ;
          end;
        html_mods_cntr_init ();
        List.iter (fun c ->
            let i = client_info c in
            let n = network_find_by_num i.client_network in
            if use_html_mods o then
              begin

                Printf.bprintf buf "\\<tr class=\\\"dl-%d\\\"
                onMouseOver=\\\"mOvr(this);\\\"
                onMouseOut=\\\"mOut(this);\\\"\\>"
                  (html_mods_cntr ());

                Printf.bprintf buf "
			\\<td title=\\\"Client number\\\"
			onClick=\\\"location.href='submit?q=files+%d'\\\"
			class=\\\"srb\\\"\\>%d\\</td\\>
			\\<td title=\\\"Remove friend\\\"
			onClick=\\\"parent.fstatus.location.href='submit?q=friend_remove+%d'\\\"
			class=\\\"srb\\\"\\>Remove\\</td\\>
			\\<td title=\\\"Network\\\" class=\\\"sr\\\"\\>%s\\</td\\>
			\\<td title=\\\"Name (click to view files)\\\"
			onClick=\\\"location.href='submit?q=files+%d'\\\"
			class=\\\"sr\\\"\\>%s\\</td\\>
	 		\\<td title=\\\"Click to view files\\\"
            onClick=\\\"location.href='submit?q=files+%d'\\\"
            class=\\\"sr\\\"\\>%s\\</td\\>
			\\</tr\\>"
                  i.client_num
                  i.client_num
                  i.client_num
                  n.network_name
                  i.client_num
                  i.client_name
                  i.client_num

                  (let rs = try client_files c with _ -> [] in
                  if (List.length rs) > 0 then Printf.sprintf "%d Files Listed" (List.length rs)
                  else string_of_connection_state (client_state c) )

              end

            else
              Printf.bprintf buf "[%s %d] %s" n.network_name
                i.client_num i.client_name
        ) !!friends;

        if use_html_mods o then
          Printf.bprintf buf " \\</table\\>\\</td\\>\\<tr\\>\\</table\\>\\</div\\>";

        ""
    ), ":\t\t\t\tdisplay all friends";

    "files", Arg_one (fun arg o ->
        let buf = o.conn_buf in
        let n = int_of_string arg in
        List.iter (fun c ->
            if client_num c = n then begin
                let rs = client_files c in

                let rs = List2.tail_map (fun (s, rs) ->
                      let r = IndexedResults.get_result rs in
                      rs, r, 1
                  ) rs in
                o.conn_user.ui_last_results <- [];
                DriverInteractive.print_results 0 buf o rs;

                ()
              end
        ) !!friends;
        ""), "<client num> :\t\t\tprint files from friend <client num>";


  ]

(*************************************************************************)
(*                                                                       *)
(*                         Driver/Network                                *)
(*                                                                       *)
(*************************************************************************)

let _ =
  register_commands "Driver/Network"
    [

    "nu", Arg_one (fun num o ->
        if user2_is_admin o.conn_user.ui_user then begin
        let num = int_of_string num in

        if num > 0 then (* we want to disable upload for a short time *)
          let num = min !CommonGlobals.upload_credit num in
          CommonGlobals.has_upload := !CommonGlobals.has_upload + num;
          CommonGlobals.upload_credit := !CommonGlobals.upload_credit - num;
        else

        if num < 0 && !CommonGlobals.has_upload > 0 then begin
(* we want to restart upload probably *)
          let num = - num in
          let num = min num !CommonGlobals.has_upload in
          CommonGlobals.has_upload := !CommonGlobals.has_upload - num;
          CommonGlobals.upload_credit := !CommonGlobals.upload_credit + num;
        end;
        if !CommonGlobals.has_upload > 0 then clear_upload_slots ();
        print_command_result o
        (Printf.sprintf "upload disabled for %d minutes (remaining credits %d)"
          !CommonGlobals.has_upload !CommonGlobals.upload_credit)
	end else
	  print_command_result o "You are not allowed to disable upload"; ""
    ), "<m> :\t\t\t\tdisable upload during <m> minutes, queue all files";

    "vu", Arg_none (fun o ->
        Printf.sprintf
          "Upload credits : %d minutes\nUpload disabled for %d minutes"
          !CommonGlobals.upload_credit !CommonGlobals.has_upload;

    ), ":\t\t\t\t\tview upload credits";

    "bw_stats", Arg_multiple (fun args o ->
        let buf = o.conn_buf in
        if use_html_mods o then
          begin
            display_bw_stats := true;
            let refresh_delay = ref !!html_mods_bw_refresh_delay in
            if args <> [] then begin
                let newrd = int_of_string (List.hd args) in
                if newrd > 1 then refresh_delay := newrd;
              end;

            let dlkbs =
              (( (float_of_int !udp_download_rate) +. (float_of_int !control_download_rate)) /. 1024.0) in
            let ulkbs =
              (( (float_of_int !udp_upload_rate) +. (float_of_int !control_upload_rate)) /. 1024.0) in

            Printf.bprintf buf "\\</head\\>\\<body\\>\\<div class=\\\"bw_stats\\\"\\>";
            Printf.bprintf buf "\\<table class=\\\"bw_stats\\\" cellspacing=0 cellpadding=0\\>\\<tr\\>";
            Printf.bprintf buf "\\<td\\>\\<table border=0 cellspacing=0 cellpadding=0\\>\\<tr\\>";

            html_mods_td buf [
              ("Download KB/s (UDP|TCP), total", "bu bbig bbig1 bb4", Printf.sprintf "Down: %.1f KB/s (%d|%d), %s"
                  dlkbs !udp_download_rate !control_download_rate (size_of_int64 !download_counter));
              ("Upload KB/s (UDP|TCP), total", "bu bbig bbig1 bb4", Printf.sprintf "Up: %.1f KB/s (%d|%d), %s"
                  ulkbs !udp_upload_rate !control_upload_rate (size_of_int64 !upload_counter));
              ("Total shared files/bytes", "bu bbig bbig1 bb4", Printf.sprintf "Shared(%d): %s"
                !nshared_files (size_of_int64 !nshared_bytes));
              ("Bandwidth (Up|Down), open connections (max_opened_connections)", "bu bbig bbig1 bb3",
                Printf.sprintf "DL %d KB/s, UL %d KB/s, Conn: %d (%d)"
                !!max_hard_download_rate !!max_hard_upload_rate (nb_sockets ()) !!max_opened_connections) ]; 

            Printf.bprintf buf "\\</tr\\>\\</table\\>\\</td\\>\\</tr\\>\\</table\\>\\</div\\>";

            Printf.bprintf buf "\\<script type=\\\"text/javascript\\\"\\>window.parent.document.title='(D:%.1f) (U:%.1f) | %s | %s'\\</script\\>"
              dlkbs ulkbs o.conn_user.ui_user.user_name (CommonGlobals.version ())
          end
        else
          DriverInteractive.print_bw_stats buf;
        ""
    ), ":\t\t\t\tprint current bandwidth stats";

    "bw_toggle", Arg_multiple (fun args o ->
	let change_bw () =
		let ul_bkp = !!max_hard_upload_rate_2 in
		let dl_bkp = !!max_hard_download_rate_2 in
		let max_conn = !!max_opened_connections_2 in
		max_hard_upload_rate_2 =:= !!max_hard_upload_rate;
		max_hard_download_rate_2 =:= !!max_hard_download_rate;
		max_opened_connections_2 =:= !!max_opened_connections;
		max_hard_upload_rate =:= ul_bkp;
		max_hard_download_rate =:=  dl_bkp;
		max_opened_connections =:= max_conn;
	in
	if user2_is_admin o.conn_user.ui_user then begin
	(
		match (List.map String.lowercase args) with
		| ["high"] ->
			if !!max_opened_connections < !!max_opened_connections_2 then
				change_bw ()
		| ["low"] ->
			if !!max_opened_connections > !!max_opened_connections_2 then
				change_bw ()
		| _ -> change_bw ()
		);
		print_command_result o (Printf.sprintf
		  "new upload rate: %d | new download rate: %d | new max opened connections: %d"
		    !!max_hard_upload_rate !!max_hard_download_rate !!max_opened_connections)
		end
	else
	  print_command_result o "You are not allowed to toggle bandwidth";
	""
    ), "[<high|low>]:\t\t\ttoggle between the two rate and opened connection sets, high/low depend on option max_open_connections*";

    "costats", Arg_multiple (fun args o ->
        let filter cs =
          match (List.map String.lowercase args) with
          | [] -> cs.country_total_upload <> 0L || cs.country_total_download <> 0L
          | ["all"] -> true
	  | args ->
              let match_star = Str.regexp "\\*" in
              let regexp = Str.regexp ("^\\("
                ^ (List.fold_left (fun acc a -> acc
                ^ (if acc <> "" then "\\|" else "")
                ^ (Str.global_replace match_star ".*" a)) "" args)
                ^ "\\)$") in
              let check_string s =
                Str.string_match regexp (String.lowercase s) 0 in
              check_string cs.country_code ||
              check_string cs.country_name ||
              check_string cs.country_continent
        in
        let buf = o.conn_buf in
        if use_html_mods o then
          begin
            let u1 = BasicSocket.last_time () - !CommonStats.start_time in
            let u2 = (CommonStats.guptime () + u1) in
            let t1 = Printf.sprintf "Session uptime: %s" (Date.time_to_string u1 "verbose") in
            let t2 = Printf.sprintf "Total uptime: %s" (Date.time_to_string u2 "verbose") in
            html_mods_big_header_start buf "shares" [t1;t2];

            html_mods_table_header buf ~total:"1" "sharesTable" "shares" [
               ( Str, "srh", "Country name", "Country" ) ;
               ( Str, "srh", "Country code", "Code" ) ;
               ( Str, "srh", "Continent", "Con" ) ;
               ( Num, "srh ar", "Session uploaded", "sUl" ) ;
               ( Num, "srh ar", "Session downloaded", "sDl" ) ;
               ( Num, "srh ar", "Session seen", "sSe" ) ;
               ( Num, "srh ar", "Total uploaded", "tUl" ) ;
               ( Num, "srh ar", "Total downloaded", "tDl" ) ;
               ( Num, "srh ar", "Total seen", "tSe" ) ;
            ];
            html_mods_cntr_init ();
            let csu = ref 0L in
            let csd = ref 0L in
            let css = ref 0L in
            let ctu = ref 0L in
            let ctd = ref 0L in
            let cts = ref 0L in
            List.iter (fun cs ->
              if filter cs then begin
                Printf.bprintf buf "\\<tr class=\\\"dl-%d\\\"\\>" (html_mods_cntr ());
                html_mods_td buf [
		    ("", "sr", cs.country_name);
		    (cs.country_code, "sr", CommonPictures.flag_html cs.country_code);
		    ("", "sr", cs.country_continent);
		    ("", "sr ar", size_of_int64 cs.country_session_upload);
		    ("", "sr ar", size_of_int64 cs.country_session_download);
		    ("", "sr ar", Printf.sprintf "%Ld" cs.country_session_seen);
		    ("", "sr ar", size_of_int64 cs.country_total_upload);
		    ("", "sr ar", size_of_int64 cs.country_total_download);
		    ("", "sr ar", Printf.sprintf "%Ld" cs.country_total_seen);
		    ];
                Printf.bprintf buf "\\</tr\\>\n";
                csu := !csu ++ cs.country_session_upload;
                csd := !csd ++ cs.country_session_download;
                css := !css ++ cs.country_session_seen;
                ctu := !ctu ++ cs.country_total_upload;
                ctd := !ctd ++ cs.country_total_download;
                cts := !cts ++ cs.country_total_seen;
              end
              ) (List.sort (fun c1 c2 -> compare c1.country_code c2.country_code) !!CommonStats.country_stats);
              Printf.bprintf buf "\\<tr class=\\\"dl-%d\\\"\\>" (html_mods_cntr ());

              html_mods_td buf [ (* Display totals *)
		("", "sr total", "Total");
		("", "sr total", "");
		("", "sr total", "");
		("", "sr ar total", size_of_int64 !csu);
		("", "sr ar total", size_of_int64 !csd);
		("", "sr ar total", Printf.sprintf "%Ld" !css);
		("", "sr ar total", size_of_int64 !ctu);
		("", "sr ar total", size_of_int64 !ctd);
		("", "sr ar total", Printf.sprintf "%Ld" !cts);
		];
              Printf.bprintf buf "\\</tr\\>\\</table\\>\\</td\\>\\</tr\\>\\</table\\>\n"
          end
        else
          begin
            let list = ref [] in
            List.iter (fun cs ->
              if filter cs then list := [|
                cs.country_name;
                cs.country_code;
                cs.country_continent;
                size_of_int64 cs.country_session_upload;
                size_of_int64 cs.country_session_download;
                Printf.sprintf "%Ld" cs.country_session_seen;
                size_of_int64 cs.country_total_upload;
                size_of_int64 cs.country_total_download;
                Printf.sprintf "%Ld" cs.country_total_seen;
              |] :: !list
            ) (List.sort (fun c1 c2 -> compare c1.country_code c2.country_code) !!CommonStats.country_stats);
            print_table_text buf
            [|
              Align_Left; Align_Left; Align_Left; Align_Right; Align_Right; Align_Right; Align_Right; Align_Right; Align_Right |]
            [|
              "Country";
              "Code";
              "Con";
              "sUL";
              "sDL";
              "sSeen";
              "tUL";
              "tDL";
              "tSeen";
            |] (List.rev !list)
          end;
      _s ""), "[<all|regex>]:\t\t\tdisplay country based transfer statistics for countries with data transfered,\n\t\t\t\t\tuse arg 'all' for all countries seen\n\t\t\t\t\tor * as wildcard for country name, code and continent";

    "countries", Arg_none (fun o ->
        let buf = o.conn_buf in
        if use_html_mods o then
          begin
            html_mods_table_header buf "sharesTable" "shares" [
               ( Num, "srh ar", "Number", "Num" ) ;
               ( Str, "srh", "Country code", "Code" ) ;
               ( Str, "srh", "Country name", "Country" ) ;
               ( Str, "srh", "Continent code", "Con" ) ;
               ( Str, "srh", "Continent name", "Continent" ) ;
            ];
            html_mods_cntr_init ();
            Array.iteri (fun i _ ->
              Printf.bprintf buf "\\<tr class=\\\"dl-%d\\\"\\>" (html_mods_cntr ());
              html_mods_td buf [
                ("", "sr ar", Printf.sprintf "%d" i);
                (Geoip.country_code_array.(i), "sr", CommonPictures.flag_html (String.lowercase Geoip.country_code_array.(i)));
                ("", "sr", Geoip.country_name_array.(i));
                ("", "sr", Geoip.country_continent_code_array.(i));
                ("", "sr", Geoip.country_continent_name_array.(i));
              ];
              Printf.bprintf buf "\\</tr\\>\n"
            ) Geoip.country_code_array;
            Printf.bprintf buf "\\</table\\>\n";
          end
        else
          begin
            let list = ref [] in
            Array.iteri (fun i _ ->
              list := [|
                Printf.sprintf "%d" i;
                Geoip.country_code_array.(i);
                Geoip.country_name_array.(i);
                Geoip.country_continent_code_array.(i);
                Geoip.country_continent_name_array.(i);
              |] :: !list
            ) Geoip.country_code_array;
            print_table_text buf
            [|
              Align_Right; Align_Left; Align_Left; Align_Left; Align_Left |]
            [|
              "Num";
              "Country";
              "Code";
              "Con";
              "Continent";
            |] (List.rev !list)
          end;
      _s ""), ":\t\t\t\tdisplay country database";

    "reset_costats", Arg_none (fun o ->
        CommonStats.country_reset ();
        print_command_result o (_s "country statistics resetted");
      _s ""), ":\t\t\t\treset country based transfer statistics and save statistics.ini";

    "stats", Arg_none (fun o ->
        CommonInteractive.network_display_stats o;
        if use_html_mods o then
          print_gdstats o;
      _s ""), ":\t\t\t\t\tdisplay transfer statistics";

    "gdstats", Arg_none (fun o ->
	if Autoconf.has_gd then
          if use_html_mods o then
            print_gdstats o
          else
            print_command_result o (_s "Only available on HTML interface")
	else
          print_command_result o (_s "Gd support was not compiled");
      _s ""), ":\t\t\t\tdisplay graphical transfer statistics";

    "gdremove", Arg_none (fun o ->
	if Autoconf.has_gd then
	  begin
	    DriverGraphics.G.really_remove_files ();
            print_command_result o (_s "Gd files were removed")
	  end
	else
          print_command_result o (_s "Gd support was not compiled");
      _s ""), ":\t\t\t\tremove graphical transfer statistics files";

    "!", Arg_multiple (fun arg o ->
        if !!allow_any_command then
          match arg with
            c :: args ->
              let cmd = try List.assoc c !!allowed_commands with Not_found -> c in
	      (try
		 let pipe_out, pipe_in = Unix.pipe () in
		 let pid = Unix.create_process cmd 
		   (Array.of_list (Filename2.basename c :: args))
		   Unix.stdin pipe_in pipe_in in
		 Unix.close pipe_in;
		 (* can't close pipe_out in the already forked+executed process... *)
		 let output = Buffer.create 1024 in
		 let buffersize = 1024 in
		 let buffer = String.create buffersize in
		 (try
		    while true do
		      let nread = Unix.read pipe_out buffer 0 buffersize in
		      if nread = 0 then raise End_of_file;
		      Buffer.add_substring output buffer 0 nread
		    done
		  with 
		  | End_of_file -> ()
		  | Unix.Unix_error (code, f, arg) ->
		      lprintf_nl "%s failed%s: %s" f (if arg = "" then "" else " on " ^ arg) (Unix.error_message code));
		 (try Unix.close pipe_out with _ -> ());
		 let _pid, status = Unix.waitpid [] pid in
		 Printf.sprintf (_b "%s\n---------------- %s") 
		   (Buffer.contents output) 
		   (match status with
		    | Unix.WEXITED exitcode ->
			Printf.sprintf "Exited with code %d" exitcode
		    | Unix.WSIGNALED signal ->
			Printf.sprintf "Was killed by signal %d" signal
		    | Unix.WSTOPPED signal -> (* does it matter for us ? *)
			Printf.sprintf "Was stopped by signal %d" signal)
		   
	       with Unix.Unix_error (code, f, arg) ->
		 Printf.sprintf "%s failed%s: %s" f (if arg = "" then "" else " on " ^ arg) (Unix.error_message code))
          | [] -> _s "no command given"
        else
        match arg with
          [arg] ->
	    (try
            let cmd = List.assoc arg !!allowed_commands in
            let tmp = Filename2.temp_file "com" ".out" in
            let ret = Sys.command (Printf.sprintf "%s > %s"
                  cmd tmp) in
            let output = File.to_string tmp in
            Sys.remove tmp;
            Printf.sprintf (_b "%s\n---------------- Exited with code %d") output ret
	    with e -> "For arbitrary commands, you must set 'allowed_any_command'")
        | [] ->
            _s "no command given"
        | _ -> "For arbitrary commands, you must set 'allowed_any_command'"
    ), "<cmd> :\t\t\t\tstart command <cmd>\n\t\t\t\t\tmust be allowed in 'allowed_commands' option or by 'allow_any_command' if arguments";


  ]

(*************************************************************************)
(*                                                                       *)
(*                         Driver/Networks                               *)
(*                                                                       *)
(*************************************************************************)

let _ =
  register_commands "Driver/Networks"
    [

    "networks", Arg_none (fun o ->
        let buf = o.conn_buf in
        print_network_modules buf o;
        ""
    ) , ":\t\t\t\tprint all networks";

    "enable", Arg_one (fun num o ->
	if user2_is_admin o.conn_user.ui_user then
	  begin
	    let n = network_find_by_num (int_of_string num) in
	    network_enable n;
	    print_command_result o "network enabled"
	  end
	else
	  print_command_result o "You are not allowed to enable networks";
        _s ""
    ) , "<num> :\t\t\t\tenable a particular network";

    "disable", Arg_one (fun num o ->
	if user2_is_admin o.conn_user.ui_user then
	  begin
	    let n = network_find_by_num (int_of_string num) in
	    network_disable n;
	    print_command_result o "network disabled"
	  end
	else
	  print_command_result o "You are not allowed to disable networks";
        _s ""
    ) , "<num> :\t\t\t\tdisable a particular network";
    
    "discover_ip", Arg_none (fun o ->
      CommonGlobals.discover_ip true;
      print_command_result o "discover ip started";
           ""
    ) , ":\t\t\t\tstart IP discovery";

    "force_porttest", Arg_none (fun o ->
    networks_iter (fun n ->
      match network_porttest_result n with
        | PorttestNotAvailable -> ()
        | _ -> network_porttest_start n;
    );
    if use_html_mods o then
      print_command_result o "porttest started, use command
        \\<u\\>\\<a onclick=\\\"javascript:window.location.href='submit?q=porttest'\\\"\\>porttest\\</a\\>\\</u\\> to see results"
    else
      print_command_result o "porttest started, use command 'porttest' to see results";
           ""
    ) , ":\t\t\tforce start network porttest";        

    "porttest", Arg_none (fun o ->
        let buf = o.conn_buf in
        let age time = Date.time_to_string (BasicSocket.last_time () - time) "verbose" in
        let list = ref [] in
        let put_list e = list := e :: !list in
	networks_iter (fun n -> 
        match network_porttest_result n with
         | PorttestNotAvailable ->
             put_list (n.network_name , "Porttest not available")
         | PorttestNotStarted ->
             put_list (n.network_name , "Porttest started");
             network_porttest_start n
         | PorttestInProgress time ->
             put_list (n.network_name , Printf.sprintf "Porttest in progress, started %s ago" (age time))
         | PorttestResult (time, s) ->
             put_list (n.network_name , Printf.sprintf "Porttest finished %s ago \n%s" (age time) s)
    );
    if use_html_mods o then begin
      Printf.bprintf buf "\\<div class=\\\"shares\\\"\\>\\<table class=main cellspacing=0 cellpadding=0\\>
                          \\<tr\\>\\<td\\>\\<table cellspacing=0 cellpadding=0  width=100%%\\>
                          \\<tr\\>\\<td class=downloaded width=100%%\\>\\</td\\>
                            \\<td nowrap class=\\\"fbig\\\"\\>
                            \\<a onclick=\\\"javascript:window.location.href='submit?q=force_porttest'\\\"\\>Restart porttest\\</a\\>\\</td\\>
                            \\<td nowrap class=\\\"fbig pr\\\"\\>
                            \\<a onclick=\\\"javascript:window.location.reload()\\\"\\>Refresh results\\</a\\>\\</td\\>
                          \\</tr\\>\\</table\\>\\</td\\>\\</tr\\>\\<tr\\>\\<td\\>";
      html_mods_table_header buf "sharesTable" "shares" [
        ( Str, "srh", "Network", "Network" ) ;
        ( Str, "srh", "Result", "Result" ) ]
    end;
    html_mods_cntr_init ();
    List.iter (fun (net, result) -> 
      if use_html_mods o then
        Printf.bprintf buf "\\<tr class=\\\"dl-%d\\\"\\>\\<td class=\\\"sr\\\"\\>%s\\</td\\>\\<td class=\\\"sr\\\"\\>%s\\</td\\>\\</tr\\>"
          (html_mods_cntr ()) net (Str.global_replace (Str.regexp "\n") "\\<br\\>" result)
      else
        Printf.bprintf buf "----- %s: -----\n%s\n\n" net result;
    ) !list;
    if use_html_mods o then
      Printf.bprintf buf "\\</table\\>\\</div\\>\\</td\\>\\</tr\\>\\</table\\>"
    else
      Printf.bprintf buf "\n\nuse command 'porttest' again to refresh the results \nuse command 'force_porttest' to force a new porttest";
        ""
    ) , ":\t\t\t\tprint network porttest results";

    ]

(*************************************************************************)
(*                                                                       *)
(*                         Driver/Searches                               *)
(*                                                                       *)
(*************************************************************************)

let _ =
  register_commands "Driver/Searches"
    [

    "forget", Arg_multiple (fun args o ->
        let user = o.conn_user in
        begin
          match args with
            ["all"] ->
              List.iter (fun s ->
                  CommonSearch.search_forget user (CommonSearch.search_find s.search_num);
              ) user.ui_user_searches
          | [] ->
              begin
                match user.ui_user_searches with
                  [] -> ()
                | s :: _ ->
                    CommonSearch.search_forget user
                      (CommonSearch.search_find s.search_num);
              end

          | _ ->
              List.iter (fun arg ->
                  let num = int_of_string arg in
                  CommonSearch.search_forget user (CommonSearch.search_find num)
              ) args;
        end;
        ""
    ), "<num1> <num2> ... :\t\tforget searches <num1> <num2> ...";

    "vr", Arg_multiple (fun args o ->
        let buf = o.conn_buf in
        let user = o.conn_user in
        match args with
          num :: _ ->
            List.iter (fun num ->
                let num = int_of_string num in
                let s = search_find num in
                DriverInteractive.print_search buf s o) args;
            ""
        | [] ->
            begin
              match user.ui_user_searches with
                [] ->
                  if o.conn_output = HTML then
                    html_mods_table_one_row buf "searchTable" "search" [
                      ("", "srh", "No search to print"); ]
                  else
                    Printf.bprintf buf "No search to print";
            ""
              | s :: _ ->
                  DriverInteractive.print_search buf s o;
                  ""
            end;
    ), "[<num>] :\t\t\t\t$bview results of a search$n";

    "s", Arg_multiple (fun args o ->
        let buf = o.conn_buf in
        let user = o.conn_user in
        let query, net = CommonSearch.search_of_args args in
        ignore (CommonInteractive.start_search user
            (let module G = GuiTypes in
            { G.search_num = 0;
              G.search_query = query;
              G.search_max_hits = 10000;
              G.search_type = RemoteSearch;
              G.search_network = net;
            }) buf);
        ""
    ), "<query> :\t\t\t\t$bsearch for files on all networks$n\n\n\tWith special args:\n\t-network <netname>\n\t-minsize <size>\n\t-maxsize <size>\n\t-media <Video|Audio|...>\n\t-Video\n\t-Audio\n\t-format <format>\n\t-title <word in title>\n\t-album <word in album>\n\t-artist <word in artist>\n\t-field <field> <fieldvalue>\n\t-not <word>\n\t-and <word>\n\t-or <word>\n";

    "ls", Arg_multiple (fun args o ->
        let buf = o.conn_buf in
        let user = o.conn_user in
        let query, net = CommonSearch.search_of_args args in
        ignore (CommonInteractive.start_search user
            (let module G = GuiTypes in
            { G.search_num = 0;
              G.search_query = query;
              G.search_max_hits = 10000;
              G.search_type = LocalSearch;
              G.search_network = net;
            }) buf);
        ""
    ), "<query> :\t\t\t\tsearch for files locally\n\n\tWith special args:\n\t-network <netname>\n\t-minsize <size>\n\t-maxsize <size>\n\t-media <Video|Audio|...>\n\t-Video\n\t-Audio\n\t-format <format>\n\t-title <word in title>\n\t-album <word in album>\n\t-artist <word in artist>\n\t-field <field> <fieldvalue>\n\t-not <word>\n\t-and <word>\n\t-or <word>\n";

    "vs", Arg_none (fun o ->
        let buf = o.conn_buf in
        let user = o.conn_user in
        let num_searches = List.length user.ui_user_searches in
        if num_searches < 1 then
          if o.conn_output = HTML then
            html_mods_table_one_row buf "searchTable" "search" [
              ("", "srh", "No search yet"); ]
          else
            Printf.bprintf buf "No search yet"
        else begin
            if o.conn_output = HTML then
              Printf.bprintf  buf "Searching %d queries\n" (
                List.length user.ui_user_searches);
            List.iter (fun s ->
                Printf.bprintf buf "%s[%-5d]%s %s %s (found %d)\n"
                  (if o.conn_output = HTML then
                    Printf.sprintf "\\<a href=\\\"submit\\?q=forget\\+%d\\\" target=fstatus\\>[Forget]\\</a\\> \\<a href=\\\"submit\\?q=vr\\+%d\\\"\\>" s.search_num s.search_num
                  else "")
                s.search_num
                  s.search_string
                  (if o.conn_output = HTML then "\\</a\\>" else "")
                (if s.search_waiting = 0 then _s "done" else
                    string_of_int s.search_waiting)
                s.search_nresults
            ) (List.sort (fun f1 f2 -> compare f1.search_num f2.search_num)
            user.ui_user_searches)
          end;
        ""
    ), ":\t\t\t\t\tview all queries";

    "view_custom_queries", Arg_none (fun o ->
        let buf = o.conn_buf in
        if o.conn_output <> HTML then
          Printf.bprintf buf "%d custom queries defined\n"
            (List.length (customized_queries ()));
        let custom_commands = ref [] in
	List.iter (fun (name, q) ->
            if o.conn_output = HTML then
              begin
                if use_html_mods o then
                  custom_commands := !custom_commands @ [ ( "bu bbig",
                  name,
                  Printf.sprintf "mSub('output','custom=%s')" (Url.encode name),
                  name ) ; ]
                else
                  Printf.bprintf buf
                    "\\<a href=\\\"submit\\?custom=%s\\\" $O\\> %s \\</a\\>\n"
                    (Url.encode name) name;
              end
            else

              Printf.bprintf buf "[%s]\n" name
        ) (customized_queries ());

        if use_html_mods o then
          html_mods_commands buf "commandsTable" "commands" (!custom_commands @ [
            ("bu bbig", "Visit FileHeaven",
             "parent.frames[_getFrameByName('output')].location.href='http://www.fileheaven.org/'", "FileHeaven");
            ("bu bbig", "Visit FileDonkey",
             "parent.frames[_getFrameByName('output')].location.href='http://www.filedonkey.com/'", "FileDonkey");
            ("bu bbig", "Visit Bitzi",
             "parent.frames[_getFrameByName('output')].location.href='http://www.fileheaven.org/'", "Bitzi");
            ("bu bbig", "Visit eMugle",
             "parent.frames[_getFrameByName('output')].location.href='http://www.emugle.com/'", "eMugle");
          ]);
        ""
    ), ":\t\t\tview custom queries";

    "d", Arg_multiple (fun args o ->
        List.iter (fun arg ->
            CommonInteractive.download_file o arg) args;
        ""
    ), "<num> :\t\t\t\t$bfile to download$n";

    "force_download", Arg_none (fun o ->
	if !forceable_download = [] then
	  begin
            let output = (if o.conn_output = HTML then begin
                let buf = Buffer.create 100 in
                Printf.bprintf buf "\\<div class=\\\"cs\\\"\\>";
                html_mods_table_header buf "dllinkTable" "results" [];
                Printf.bprintf buf "\\<tr\\>";
                html_mods_td buf [ ("", "srh", "No download to force"); ];
                Printf.bprintf buf "\\</tr\\>\\</table\\>\\</div\\>\\</div\\>";
                Buffer.contents buf
              end
            else begin
                Printf.sprintf "No download to force"
            end) in
            _s output
	  end
        else
	  begin
	    let r = List.hd !forceable_download in
	      CommonNetwork.networks_iter (fun n ->
	        ignore (network_download n r o.conn_user.ui_user o.conn_user.ui_user.user_default_group));

            let output = (if o.conn_output = HTML then begin
                let buf = Buffer.create 100 in
                Printf.bprintf buf "\\<div class=\\\"cs\\\"\\>";
                html_mods_table_header buf "dllinkTable" "results" [];
                Printf.bprintf buf "\\<tr\\>";
                html_mods_td buf [ ("", "srh", "Forced start of "); ];
                Printf.bprintf buf "\\</tr\\>\\<tr class=\\\"dl-1\\\"\\>";
                html_mods_td buf [ ("", "sr", (List.hd r.result_names)); ];
                Printf.bprintf buf "\\</tr\\>\\</table\\>\\</div\\>\\</div\\>";
                Buffer.contents buf
              end
            else begin
                Printf.sprintf "Forced start of : %s" (List.hd r.result_names)
            end) in
            _s output
	  end;
    ), ":\t\t\tforce download of an already downloaded file";

    ]

(*************************************************************************)
(*                                                                       *)
(*                         Driver/Options                                *)
(*                                                                       *)
(*************************************************************************)

let _ =
  register_commands "Driver/Options"
    [

    "set", Arg_two (fun name value o ->
	if user2_is_admin o.conn_user.ui_user then begin
        try
          try
            let gui_type, ip, port =
              match o.conn_info with
              | None -> None, None, None
              | Some (gui_type, (ip, port)) -> Some gui_type, Some ip, Some port
            in
            CommonInteractive.set_fully_qualified_options name value
              ~user:(Some o.conn_user.ui_user.user_name)
              ~ip:ip ~port:port ~gui_type:gui_type ();
            Printf.sprintf "option %s value changed" name
          with _ ->
              Options.set_simple_option downloads_ini name value;
              Printf.sprintf "option %s value changed" name
        with
        | Not_found -> Printf.sprintf "Option %s does not exist" name
        | e -> Printf.sprintf "Error %s" (Printexc2.to_string e)
	  end
	else
	  _s "You are not allowed to change options"
    ), "<option_name> <option_value> :\t$bchange option value$n";

    "save", Arg_multiple (fun args o ->
	if !allow_saving_ini_files then begin
        match args with
	  ["options"] -> DriverInteractive.save_config (); _s "options saved"
	| ["sources"] -> CommonComplexOptions.save_sources (); _s "sources saved"
	| ["backup"] -> CommonComplexOptions.backup_options (); _s "backup saved"
	| ["all"] ->
	       DriverInteractive.save_config ();
	       CommonComplexOptions.save_sources ();
	       CommonComplexOptions.backup_options ();
	        _s "options, sources and backup saved"
	| _ -> DriverInteractive.save_config ();
	       CommonComplexOptions.save_sources (); _s "options and sources saved"
	end else _s "base directory full, ini file saving disabled until core shutdown"
        ), "[<options|sources|backup>] :\tsave options and/or sources or backup (empty for options and sources)";

    "vo", Arg_none (fun o ->
        let buf = o.conn_buf in
        if use_html_mods o then begin

          if !!html_mods_use_js_helptext then
            Printf.bprintf buf "\\<div id=\\\"object1\\\" style=\\\"position:absolute; background-color:#FFFFDD;color:black;border-color:black;border-width:20px;font-size:8pt; visibility:visible; left:25px; top:-100px; z-index:+1\\\" onmouseover=\\\"overdiv=1;\\\"  onmouseout=\\\"overdiv=0; setTimeout(\\\'hideLayer()\\\',1000)\\\"\\>\\&nbsp;\\</div\\>";
            
          Printf.bprintf buf "\\<div class=\\\"friends\\\"\\>\\<table class=main cellspacing=0 cellpadding=0\\>
\\<tr\\>\\<td\\>
\\<table cellspacing=0 cellpadding=0  width=100%%\\>\\<tr\\>
\\<td class=downloaded width=100%%\\>\\</td\\>
\\<td nowrap title=\\\"Show shares Tab (also related for incoming directory)\\\" class=\\\"fbig fbigpad\\\"\\>\\<a onclick=\\\"javascript:window.location.href='submit?q=shares'\\\"\\>Shares\\</a\\>\\</td\\>
%s
\\<td nowrap title=\\\"Show Web_infos Tab where you can add/remove automatic downloads like serverlists\\\" class=\\\"fbig fbigpad\\\"\\>\\<a onclick=\\\"javascript:window.location.href='submit?q=vwi'\\\"\\>Web infos\\</a\\>\\</td\\>
\\<td nowrap title=\\\"Show Calendar Tab, there are information about automatically jobs\\\" class=\\\"fbig fbigpad\\\"\\>\\<a onclick=\\\"javascript:window.location.href='submit?q=vcal'\\\"\\>Calendar\\</a\\>\\</td\\>
\\<td nowrap title=\\\"Change to simple Webinterface without html_mods\\\" class=\\\"fbig fbigpad\\\"\\>\\<a onclick=\\\"javascript:window.location.href='submit?q=html_mods'\\\"\\>Toggle html_mods\\</a\\>\\</td\\>
\\<td nowrap title=\\\"voo\\\" class=\\\"fbig pr fbigpad\\\"\\>\\<a onclick=\\\"javascript:window.location.href='submit?q=voo+1'\\\"\\>Full Options\\</a\\>\\</td\\>
\\</tr\\>\\</table\\>
\\</td\\>\\</tr\\>
\\<tr\\>\\<td\\>"
(if (user2_is_admin o.conn_user.ui_user) then
  "\\<td nowrap title=\\\"Show users Tab where you can add/remove Users\\\" class=\\\"fbig fbigpad\\\"\\>\\<a onclick=\\\"javascript:window.location.href='submit?q=users'\\\"\\>Users\\</a\\>\\</td\\>"
 else "");

            list_options_html o  (
              [
(* replaced strings_of_option_html by strings_of_option *)
                strings_of_option max_hard_upload_rate;
                strings_of_option max_hard_download_rate;
                strings_of_option telnet_port;
                strings_of_option gui_port;
                strings_of_option http_port;
                strings_of_option global_login;
                strings_of_option allowed_ips;
                strings_of_option set_client_ip;
                strings_of_option force_client_ip;
                strings_of_option discover_ip;
              ] );

            Printf.bprintf buf "\\</td\\>\\</tr\\>\\<tr\\>\\<td\\>\\<table cellspacing=0 cellpadding=0  width=100%%\\>\\<tr\\>\\<td class=downloaded width=100%%\\>\\</td\\>
\\<td nowrap title=\\\"Toggle option helptext from javascript popup to html table\\\" class=\\\"fbig fbigb pr fbigpad\\\"\\>
\\<a onclick=\\\"javascript: {parent.fstatus.location.href='submit?q=set+html_mods_use_js_helptext+%s'; setTimeout('window.location.replace(window.location.href)',1000);return true;}\\\"\\>toggle js_helptext\\</a\\>
\\</td\\>\\</tr\\>\\</table\\>\\</td\\>\\</tr\\>\\</table\\>\\</div\\>\\</br\\>" (if !!html_mods_use_js_helptext then "false" else "true");
            
            html_mods_table_one_row buf "downloaderTable" "downloaders" [
            ("", "srh", "!! press ENTER to send changes to core !!"); ]

          end

        else
          list_options o  (
            [
              strings_of_option max_hard_upload_rate;
              strings_of_option max_hard_download_rate;
              strings_of_option telnet_port;
              strings_of_option gui_port;
              strings_of_option http_port;
              strings_of_option global_login;
              strings_of_option allowed_ips;
              strings_of_option set_client_ip;
              strings_of_option force_client_ip;
              strings_of_option discover_ip;
            ]
          );

        "\nUse '$rvoo$n' for all options"
    ), ":\t\t\t\t\t$bdisplay options$n";




    "voo", Arg_multiple (fun args o ->
        let buf = o.conn_buf in
        let put fmt = Printf.bprintf buf fmt in
        let changed_list = List.sort (fun d1 d2 -> compare d1 d2) (List.filter (fun o -> 
            o.option_value <> o.option_default && not (String2.starts_with o.option_name "enable_")
            ) (CommonInteractive.all_simple_options ())) in
        if use_html_mods o then begin

            put "\\<script type=\\\"text/javascript\\\"\\>
\\<!--
function pluginSubmit() {
var formID = document.getElementById(\\\"pluginForm\\\");
var v = formID.plugin.value;
location.href='submit?q=voo+'+v;
}
function submitHtmlModsStyle() {
var formID = document.getElementById(\\\"htmlModsStyleForm\\\");
var v = formID.modsStyle.value;
if (\\\"0123456789.\\\".indexOf(v) == -1)
{ parent.fstatus.location.href='submit?q=html_theme+\\\"'+v+'\\\"';} else
{ parent.fstatus.location.href='submit?q=html_mods_style+'+v;}
}
//--\\>
\\</script\\>";

            let button ~title ~cls ~cmd content = put "\\<td nowrap title=\\\"%s\\\" class=\\\"%s\\\"\\>\\<a onclick=\\\"javascript:window.location.href='submit?q=%s';setTimeout('window.location.replace(window.location.href)',500)\\\"\\>%s\\</a\\>\\</td\\>" title cls cmd content
            in

            let select name options =
              put "\\<select id=\\\"%s\\\" name=\\\"%s\\\"
style=\\\"padding: 0px; font-size: 10px; font-family: verdana\\\" onchange=\\\"this.form.submit()\\\"\\>" name name;
              List.iter (fun (n,v) ->
                put "\\<option value=\\\"%s\\\"\\>%s\\</option\\>\n" n v;
              ) options; 
              put "\\</select\\>"
            in

            let tabnumber = ref 0 in
            let mtabs = ref 1 in

            if !!html_mods_use_js_helptext then
             put "\\<div id=\\\"object1\\\" style=\\\"position:absolute; background-color:#FFFFDD;color:black;border-color:black;border-width:20px;font-size:8pt; visibility:visible; left:25px; top:-100px; z-index:+1\\\" onmouseover=\\\"overdiv=1;\\\"  onmouseout=\\\"overdiv=0; setTimeout(\\\'hideLayer()\\\',1000)\\\"\\>\\&nbsp;\\</div\\>";

            put "\\<div class=\\\"vo\\\"\\>";
            put "\\<table class=main cellspacing=0 cellpadding=0\\>";
            put "\\<tr\\>\\<td\\>";
            put "\\<table cellspacing=0 cellpadding=0 class='hcenter'\\>\\<tr\\>";

            List.iter (fun (s,title) ->
                incr tabnumber; incr mtabs;
                button ~title ~cls:"fbig" ~cmd:(Printf.sprintf "voo+%d" !tabnumber) s
            ) [ ("Client", "Client related options & Up/Download limitations ") ; 
                ("Ports", "Interface ports, each Network port is stored in Network plugin options") ; 
                ("html", "Show Webinterface related options") ; 
                ("Delays", "Delays & timeouts") ; 
                ("Files", "File related options") ; 
                ("Mail", "eMail information options") ; 
                ("Net", "activate/deaktivate Networks, some TCP/IP & IP blocking options") ; 
                ("Misc", "miscellaneous") ;
                ("changed", "Show changed options") ];

            button ~title:"Show all options" ~cls:"fbig" ~cmd:"voo" "All";
            put "\\<td nowrap class=\\\"fbig pr\\\"\\>
\\<form style=\\\"margin: 0px;\\\" name=\\\"pluginForm\\\" id=\\\"pluginForm\\\"
action=\\\"javascript:pluginSubmit();\\\"\\>";

            let options = 
              let netlist = List.map
                (fun s -> incr tabnumber; s,!tabnumber) 
                (CommonInteractive.all_active_network_opfile_network_names ())
              in
              let duplist = ref [] in
              List.map (fun (s,t) ->
                let name = if List.memq s !duplist then s^"+" else s in
                duplist := name :: !duplist;
                string_of_int t, name
              ) (List.sort (fun (s1,_) (s2,_) -> compare s1 s2) netlist);
            in

            select "plugin" (("0","Plugins") :: options);

            put "\\</form\\>\\</td\\>\\</tr\\>\\</table\\>";
            put "\\</td\\>\\</tr\\>";
            put "\\<tr\\>\\<td\\>";

            list_options_html o (
              match args with
              |  [] | _ :: _ :: _ ->
                  CommonInteractive.all_simple_options ()

              | ["changed"] ->
                  changed_list

              | [arg] ->
                  try
                  let tab = int_of_string arg in
                  match tab with
                    1 ->
                      [
			strings_of_option global_login;
			strings_of_option set_client_ip;
			strings_of_option force_client_ip;
			strings_of_option discover_ip;
			strings_of_option max_upload_slots;
			strings_of_option max_release_slots;
			strings_of_option dynamic_slots;
			strings_of_option max_hard_upload_rate;
			strings_of_option max_hard_download_rate;
			strings_of_option max_opened_connections;
			strings_of_option max_hard_upload_rate_2;
			strings_of_option max_hard_download_rate_2;
			strings_of_option max_opened_connections_2;
			strings_of_option max_indirect_connections;
			strings_of_option max_connections_per_second;
			strings_of_option max_concurrent_downloads;
                      ]

                  | 2 ->
                      [
			strings_of_option gui_bind_addr;
			strings_of_option telnet_bind_addr;
			strings_of_option http_bind_addr;
			strings_of_option client_bind_addr;
			strings_of_option gui_port;
			strings_of_option telnet_port;
			strings_of_option http_port;
			strings_of_option http_root_url;
			strings_of_option http_realm;
			strings_of_option allowed_ips;
                      ]
                  | 3 ->
                      [
			strings_of_option html_mods_use_relative_availability;
			strings_of_option html_mods_human_readable;
			strings_of_option html_mods_vd_network;
			strings_of_option html_mods_vd_active_sources;
			strings_of_option html_mods_vd_age;
			strings_of_option html_mods_vd_user;
			strings_of_option html_mods_vd_group;
			strings_of_option html_mods_vd_last;
			strings_of_option html_mods_vd_prio;
			strings_of_option html_mods_show_pending;
			strings_of_option html_mods_load_message_file;
			strings_of_option html_mods_max_messages;
			strings_of_option html_mods_bw_refresh_delay;
			strings_of_option html_frame_border;
			strings_of_option html_checkbox_vd_file_list;
			strings_of_option html_checkbox_search_file_list;
			strings_of_option commands_frame_height;
			strings_of_option html_vd_barheight;
			strings_of_option html_vd_chunk_graph;
			strings_of_option html_vd_chunk_graph_style;
			strings_of_option html_vd_chunk_graph_max_width;
			strings_of_option display_downloaded_results;
			strings_of_option vd_reload_delay;
			strings_of_option html_use_gzip;
			strings_of_option html_flags;
			strings_of_option html_mods_use_js_tooltips;
			strings_of_option html_mods_js_tooltips_wait;
			strings_of_option html_mods_js_tooltips_timeout;
			strings_of_option html_mods_use_js_helptext;
			] @ (if Autoconf.has_gd then
			[strings_of_option html_mods_vd_gfx;] else []) @
			(if Autoconf.has_gd_jpg && Autoconf.has_gd_png
			 then [strings_of_option html_mods_vd_gfx_png;] else []) @
			(if Autoconf.has_gd then [
			strings_of_option html_mods_vd_gfx_remove;
			strings_of_option html_mods_vd_gfx_split;
			strings_of_option html_mods_vd_gfx_stack;
			strings_of_option html_mods_vd_gfx_fill;
			strings_of_option html_mods_vd_gfx_flip;
			strings_of_option html_mods_vd_gfx_mean;
			strings_of_option html_mods_vd_gfx_transparent;
			strings_of_option html_mods_vd_gfx_h;
			strings_of_option html_mods_vd_gfx_h_intervall;
			strings_of_option html_mods_vd_gfx_h_dynamic;
			strings_of_option html_mods_vd_gfx_h_grid_time;
			strings_of_option html_mods_vd_gfx_subgrid;
			strings_of_option html_mods_vd_gfx_x_size;
			strings_of_option html_mods_vd_gfx_y_size;
			strings_of_option html_mods_vd_gfx_tag;
			strings_of_option html_mods_vd_gfx_tag_use_source;
			strings_of_option html_mods_vd_gfx_tag_source;
			strings_of_option html_mods_vd_gfx_tag_png;
			strings_of_option html_mods_vd_gfx_tag_enable_title;
			strings_of_option html_mods_vd_gfx_tag_title;
			strings_of_option html_mods_vd_gfx_tag_title_x_pos;
			strings_of_option html_mods_vd_gfx_tag_title_y_pos;
			strings_of_option html_mods_vd_gfx_tag_dl_x_pos;
			strings_of_option html_mods_vd_gfx_tag_dl_y_pos;
			strings_of_option html_mods_vd_gfx_tag_ul_x_pos;
			strings_of_option html_mods_vd_gfx_tag_ul_y_pos;
			strings_of_option html_mods_vd_gfx_tag_x_size;
			strings_of_option html_mods_vd_gfx_tag_y_size;
			] else [])
                  | 4 ->
                      [
			strings_of_option save_options_delay;
			strings_of_option update_gui_delay;
			strings_of_option server_connection_timeout;
			strings_of_option compaction_delay;
			strings_of_option min_reask_delay;
			strings_of_option buffer_writes;
			strings_of_option buffer_writes_delay;
			strings_of_option buffer_writes_threshold;
                      ]
                  | 5 ->
                      [
			strings_of_option previewer;
			strings_of_option temp_directory;
			strings_of_option filenames_utf8;
			strings_of_option share_scan_interval;
			strings_of_option hdd_temp_minfree;
			strings_of_option hdd_temp_stop_core;
			strings_of_option hdd_coredir_minfree;
			strings_of_option hdd_coredir_stop_core;
			strings_of_option hdd_send_warning_interval;
			strings_of_option file_started_cmd;
			strings_of_option file_completed_cmd;
			strings_of_option allow_browse_share;
			strings_of_option auto_commit;
			strings_of_option pause_new_downloads;
			strings_of_option release_new_downloads;
			strings_of_option create_file_mode;
			strings_of_option create_dir_mode;
			strings_of_option create_file_sparse;
			strings_of_option log_file;
			strings_of_option log_file_size;
			strings_of_option log_size;
                      ]
                  | 6 ->
                      [
			strings_of_option mail;
			strings_of_option smtp_port;
			strings_of_option smtp_server;
			strings_of_option smtp_login;
			strings_of_option smtp_password;
			strings_of_option add_mail_brackets;
			strings_of_option filename_in_subject;
			strings_of_option url_in_mail;
                      ]
                  | 7 ->
                      ( (if Autoconf.donkey = "yes" then [(strings_of_option enable_overnet)] else [])
			@ [
			] @
			(if Autoconf.donkey = "yes" then [(strings_of_option enable_kademlia)] else [])
			@ [
			] @
			(if Autoconf.donkey = "yes" then [(strings_of_option enable_donkey)] else [])
			@ [
			] @
			(if Autoconf.bittorrent = "yes" then [(strings_of_option enable_bittorrent)] else [])
			@ [
			] @
			(if Autoconf.fasttrack = "yes" then [(strings_of_option enable_fasttrack)] else [])
			@ [
			] @
			(if Autoconf.opennapster = "yes" then [(strings_of_option enable_opennap)] else [])
			@ [
			] @
			(if Autoconf.soulseek = "yes" then [(strings_of_option enable_soulseek)] else [])
			@ [
			] @
			(if Autoconf.gnutella = "yes" then [(strings_of_option enable_gnutella)] else [])
			@ [
			] @
			(if Autoconf.gnutella2 = "yes" then [(strings_of_option enable_gnutella2)] else [])
			@ [
			] @
			(if Autoconf.direct_connect = "yes" then [(strings_of_option enable_directconnect)] else [])
			@ [
			] @
			(if Autoconf.openft = "yes" then [(strings_of_option enable_openft)] else [])
			@ [
			] @
			(if Autoconf.filetp = "yes" then [(strings_of_option enable_fileTP)] else [])
			@ [
			] @
			(if Autoconf.upnp_natpmp then [(strings_of_option upnp_port_forwarding)] else [])
			@ [
			] @
			(if Autoconf.upnp_natpmp then [(strings_of_option clear_upnp_port_at_exit)] else [])
			@ [
			strings_of_option tcpip_packet_size;
			strings_of_option mtu_packet_size;
			strings_of_option minimal_packet_size;
			strings_of_option ip_blocking;
			strings_of_option ip_blocking_descriptions;
			strings_of_option ip_blocking_countries;
			strings_of_option ip_blocking_countries_block;
                      ])
                  | 8 ->
                      [
			strings_of_option term_ansi;
			strings_of_option run_as_user;
			strings_of_option run_as_useruid;
			strings_of_option messages_filter;
			strings_of_option comments_filter;
			strings_of_option max_displayed_results;
			strings_of_option max_name_len;
			strings_of_option max_result_name_len;
			strings_of_option max_filenames;
			strings_of_option max_client_name_len;
			strings_of_option emule_mods_count;
			strings_of_option emule_mods_showall;
			strings_of_option backup_options_format;
			strings_of_option backup_options_delay;
			strings_of_option backup_options_generations;
			strings_of_option small_files_slot_limit;
                      ]
                  | 9 ->
                      changed_list

                  | _ ->
                      let v = CommonInteractive.some_simple_options (tab - !mtabs) in
                      List.sort (fun d1 d2 -> compare d1 d2) v;
              with _ ->
                    let v = CommonInteractive.parse_simple_options args in
                    List.sort (fun d1 d2 -> compare d1 d2) v;


            );
            put "\\</td\\>\\</tr\\>";
            put "\\<tr\\>\\<td\\>";

            put "\\<table cellspacing=0 cellpadding=0 class='hcenter'\\>\\<tr\\>";

            button ~title:"Show shares Tab (also related for incoming directory)" ~cls:"fbig fbigb" ~cmd:"shares" "Shares";
            if (user2_is_admin o.conn_user.ui_user) then
              button ~title:"Show users Tab where you can add/remove Users" ~cls:"fbig fbigb" ~cmd:"users" "Users";

            button ~title:"Show Web_infos Tab where you can add/remove automatic downloads like serverlists" ~cls:"fbig fbigb" ~cmd:"vwi" "Web infos";
            button ~title:"Show Calendar Tab, there are information about automatically jobs" ~cls:"fbig fbigb" ~cmd:"vcal" "Calendar";
            put "\\<td nowrap class=\\\"fbig fbigb pr\\\"\\>
\\<form style=\\\"margin: 0px;\\\" name=\\\"htmlModsStyleForm\\\" id=\\\"htmlModsStyleForm\\\"
action=\\\"javascript:submitHtmlModsStyle();\\\"\\>";

            let options =
              ("0", "style/theme")
              ::
              Array.to_list (Array.mapi (fun i style -> string_of_int i, style.style_name) CommonMessages.styles)
              @
              if Sys.file_exists html_themes_dir then begin
                let list = Unix2.list_directory html_themes_dir in
                List.fold_left (fun acc d ->
                  if Unix2.is_directory (Filename.concat html_themes_dir d) then
                    let sd = (if String.length d > 11 then String.sub d 0 11 else d) in
                    (d,sd) :: acc
                  else
                    acc
                ) [] (List.sort (fun d1 d2 -> compare d1 d2) list);
              end
              else []
            in

            select "modsStyle" options;

            put "\\</form\\>\\</td\\>\\</tr\\>\\</table\\>";
            put "\\</td\\>\\</tr\\>";
            put "\\<tr\\>\\<td\\>";
            put "\\<table cellspacing=0 cellpadding=0 class='hcenter'\\>\\<tr\\>";
            button ~title:"Change to simple Webinterface without html_mods" ~cls:"fbig fbigb fbigpad" ~cmd:"html_mods" "toggle html_mods";
            put "\\<td nowrap title=\\\"Toggle option helptext from javascript popup to html table\\\" class=\\\"fbig fbigb pr fbigpad\\\"\\>
\\<a onclick=\\\"javascript: {parent.fstatus.location.href='submit?q=set+html_mods_use_js_helptext+%s'; setTimeout('window.location.replace(window.location.href)',1000);return true;}\\\"\\>toggle js_helptext\\</a\\>" (if !!html_mods_use_js_helptext then "false" else "true");
            put "\\</tr\\>\\</table\\>\\</td\\>\\</tr\\>\\</table\\>\\</div\\>\\</br\\>";

          html_mods_table_one_row buf "downloaderTable" "downloaders" [
          ("", "srh", "!! press ENTER to send changes to core !!"); ];
          end

        else begin
          match args with
            | [] | _ :: _ :: _ -> list_options o (CommonInteractive.all_simple_options ())
            | ["9"] | ["changed"] -> list_options o changed_list
            | [_] -> list_options o (CommonInteractive.parse_simple_options args);
          end;
        ""
    ), "[<option>|changed]:\t\t\tprint options (use * as wildcard), 'changed' prints all changed options, leave empty to print all options";

    "vwi", Arg_none (fun o ->
        let buf = o.conn_buf in
        if use_html_mods o then begin
            Printf.bprintf buf "\\<div class=\\\"shares\\\"\\>\\<table class=main cellspacing=0 cellpadding=0\\>
\\<tr\\>\\<td\\>
\\<table cellspacing=0 cellpadding=0  width='100%%'\\>\\<tr\\>
\\<td class=downloaded width='100%%'\\>\\</td\\>
\\<td nowrap title=\\\"force downloading all web_infos files\\\" class=\\\"fbig\\\"\\>
\\<a onclick=\\\"javascript: {parent.fstatus.location.href='submit?q=force_web_infos';}\\\"\\>Re-download all\\</a\\>
\\<td nowrap class=\\\"fbig pr\\\"\\>\\<a onclick=\\\"javascript: {
                   var getdir = prompt('Input: <kind> <URL> [<period>]','server.met URL')
                   parent.fstatus.location.href='submit?q=urladd+' + encodeURIComponent(getdir);
                   setTimeout('window.location.reload()',1000);
                    }\\\"\\>Add URL\\</a\\>
\\</td\\>
\\</tr\\>\\</table\\>
\\</td\\>\\</tr\\>
\\<tr\\>\\<td\\>";

            if Hashtbl.length web_infos_table = 0 then
              html_mods_table_one_row buf "serversTable" "servers" [
                ("", "srh", "no jobs defined"); ]
	    else begin

    	      html_mods_table_header buf "web_infoTable" "vo" [
	        ( Str, "srh ac", "Click to remove URL", "Remove" ) ;
	        ( Str, "srh", "Download now", "DL" ) ;
	        ( Str, "srh", "Filetype", "Type" ) ;
	        ( Num, "srh", "Interval in hours", "Interval" ) ;
	        ( Str, "srh", "URL", "URL" ) ;
	        ( Str, "srh", "URL state", "State" ) ;
              ] ;

              html_mods_cntr_init ();
              Hashtbl.iter (fun key w ->
                Printf.bprintf buf "\\<tr class=\\\"dl-%d\\\"\\>" (html_mods_cntr ());
		Printf.bprintf buf "
        \\<td title=\\\"Click to remove URL\\\"
        onMouseOver=\\\"mOvr(this);\\\"
        onMouseOut=\\\"mOut(this);\\\"
        onClick=\\\'javascript:{
	parent.fstatus.location.href=\\\"submit?q=urlremove+\\\\\\\"%s\\\\\\\"\\\"
        setTimeout(\\\"window.location.reload()\\\",1000);}'
        class=\\\"srb\\\"\\>Remove\\</td\\>" (Url.encode w.url);
		Printf.bprintf buf "
        \\<td title=\\\"Download now\\\"
        onMouseOver=\\\"mOvr(this);\\\"
        onMouseOut=\\\"mOut(this);\\\"
        onClick=\\\'javascript:{
	parent.fstatus.location.href=\\\"submit?q=force_web_infos+\\\\\\\"%s\\\\\\\"\\\";}'
        class=\\\"srb\\\"\\>DL\\</td\\>" (Url.encode w.url);
          Printf.bprintf buf "
              \\<td title=\\\"%s\\\" class=\\\"sr\\\"\\>%s\\</td\\>
	      \\<td class=\\\"sr\\\"\\>%d\\</td\\>"  w.url w.kind w.period;
          Printf.bprintf buf "
              \\<td class=\\\"sr\\\"\\>%s\\</td\\>" w.url;
          Printf.bprintf buf "
              \\<td class=\\\"sr\\\"\\>%s\\</td\\>
              \\</tr\\>" (string_of_web_infos_state w.state);
              ) web_infos_table;
	    end;
            Printf.bprintf buf "\\</table\\>\\</td\\>\\<tr\\>\\</table\\>\\</div\\>\\<P\\>";

    	    html_mods_table_header buf "web_infoTable" "vo" [
	      ( Str, "srh", "Web kind", "Kind" );
	      ( Str, "srh", "Description", "Type" ) ];

            html_mods_cntr_init ();
            List.iter (fun (kind, data) ->
                Printf.bprintf buf "\\<tr class=\\\"dl-%d\\\"\\>" (html_mods_cntr ());
		Printf.bprintf buf "
              \\<td class=\\\"sr\\\"\\>%s\\</td\\>
	      \\<td class=\\\"sr\\\"\\>%s\\</td\\>" kind data.description
            ) !CommonWeb.file_kinds;

            Printf.bprintf buf "\\</table\\>\\</td\\>\\<tr\\>\\</table\\>\\</div\\>\\<P\\>";
	    print_option_help o web_infos

          end
        else
	    begin
	      Printf.bprintf buf "kind / period / url / state :\n";
	      Hashtbl.iter (fun key w ->
	          Printf.bprintf buf "%s ; %d ; %s; %s\n"
                    w.kind w.period w.url (string_of_web_infos_state w.state)
	      ) web_infos_table;
	      Printf.bprintf buf "\nAllowed values for kind:\n";
	      List.iter (fun (kind, data) ->
	          Printf.bprintf buf "%s - %s\n" kind data.description
	      ) !CommonWeb.file_kinds
	    end;
        ""
    ), ":\t\t\t\t\tprint web_infos options";

    "options", Arg_multiple (fun args o ->
        let buf = o.conn_buf in
        match args with
          [] ->
            Printf.bprintf buf "Available sections for options: \n";

            List.iter (fun s ->
                Printf.bprintf buf "  $b%s$n\n" (section_name s);
            ) (sections downloads_ini);

            networks_iter (fun r ->
                List.iter (fun file ->
                    List.iter (fun s ->
                        Printf.bprintf buf "  $b%s::%s$n\n"
                          r.network_name
                          (section_name s);
                    ) (sections file)
                ) r.network_config_file
            );
            "\n\nUse 'options section' to see options in this section"

        | ss ->

            let print_section name prefix (s: options_section) =
              if List.mem name ss then
                Printf.bprintf buf "Options in section $b%s$n:\n" name;
              List.iter (fun o ->
                  Printf.bprintf buf "  %s [$r%s%s$n]= $b%s$n\n"
                    (if o.option_desc = "" then
                      o.option_name else o.option_desc)
                  prefix o.option_name o.option_value
              ) (strings_of_section_options "" s)
            in
            List.iter (fun s ->
                print_section (section_name s) "" s
            ) (sections downloads_ini);

            networks_iter (fun r ->
                List.iter (fun file ->
                    List.iter (fun s ->
                        print_section
                          (Printf.sprintf "%s::%s" r.network_name
                            (section_name s)) (r.network_shortname ^ "-") s
                    ) (sections file)
                ) r.network_config_file
            );

            "\nUse '$rset option \"value\"$n' to change a value where options is
the name between []"
    ), ":\t\t\t\t$bprint options values by section$n";

  ]

(*************************************************************************)
(*                                                                       *)
(*                         Driver/Sharing                                *)
(*                                                                       *)
(*************************************************************************)

let _ =
  register_commands "Driver/Sharing"
    [

    "reshare", Arg_none (fun o ->
        let buf = o.conn_buf in
        shared_check_files ();
        if o.conn_output = HTML then
          html_mods_table_one_row buf "serversTable" "servers" [
            ("", "srh", "Reshare check done"); ]
        else
          Printf.bprintf buf "Reshare check done";
        _s ""
    ), ":\t\t\t\tcheck shared files for removal";

     "debug_disk", Arg_one (fun arg o ->
         let buf = o.conn_buf in
	 let print_i64o = function
	   | None -> "Unknown"
	   | Some v -> Printf.sprintf "%Ld" v in
	 let print_io = function
	   | None -> "Unknown"
	   | Some v -> Printf.sprintf "%d" v in
         Printf.bprintf buf "working on dir %s\n" arg;
         Printf.bprintf buf "bsize %s\n" (print_i64o (Unix32.bsize arg));
         Printf.bprintf buf "blocks %s\n" (print_i64o (Unix32.blocks arg));
         Printf.bprintf buf "bfree %s\n" (print_i64o (Unix32.bfree arg));
         Printf.bprintf buf "bavail %s\n" (print_i64o (Unix32.bavail arg));
         Printf.bprintf buf "fnamelen %s\n" (print_io (Unix32.fnamelen arg));
         Printf.bprintf buf "filesystem %s\n" (Unix32.filesystem arg);
	 let print_i64o_amount = function
	   | None -> "Unknown"
	   | Some v -> Printf.sprintf "%Ld - %s" v (size_of_int64 v) in
         Printf.bprintf buf "disktotal %s\n" (print_i64o_amount (Unix32.disktotal arg));
         Printf.bprintf buf "diskfree %s\n" (print_i64o_amount (Unix32.diskfree arg));
         Printf.bprintf buf "diskused %s\n" (print_i64o_amount (Unix32.diskused arg));
	 let print_percento = function
	   | None -> "Unknown"
	   | Some p -> Printf.sprintf "%d%%" p in
         Printf.bprintf buf "percentused %s\n" (print_percento (Unix32.percentused arg));
         Printf.bprintf buf "percentfree %s\n" (print_percento (Unix32.percentfree arg));
	 let stat = Unix.LargeFile.stat arg in
         Printf.bprintf buf "\nstat_device %d\n" stat.Unix.LargeFile.st_dev;
         Printf.bprintf buf "stat_inode %d\n" stat.Unix.LargeFile.st_ino;

         _s ""
     ), "debug command (example: disk .)";

     "debug_dir", Arg_one (fun arg o ->
         let buf = o.conn_buf in
	 let filelist = Unix2.list_directory arg in
         Printf.bprintf buf "%d entries in dir %s\n" (List.length filelist) arg;
	 List.iter (fun file ->
           Printf.bprintf buf "%s\n     %s\nMime %s\n\n"
	     file
	     (match Magic.M.magic_fileinfo (Filename.concat arg file) false with
	        None -> "unknown"
	      | Some fileinfo -> fileinfo)
	     (match Magic.M.magic_fileinfo (Filename.concat arg file) true with
	        None -> "unknown"
	      | Some fileinfo -> fileinfo)
	 ) filelist;
         _s ""
     ), "debug command (example: disk .)";

     "debug_fileinfo", Arg_one (fun arg o ->
         let buf = o.conn_buf in
	 (try
            let module U = Unix.LargeFile in
	    let s = U.stat arg in
            Printf.bprintf buf "st_dev %d\n" s.U.st_dev;
            Printf.bprintf buf "st_ino %d\n" s.U.st_ino;
            Printf.bprintf buf "st_uid %d\n" s.U.st_uid;
            Printf.bprintf buf "st_gid %d\n" s.U.st_gid;
            Printf.bprintf buf "st_size %Ld\n" s.U.st_size;
            Printf.bprintf buf "st_atime %s\n" (Date.to_full_string s.U.st_atime);
            Printf.bprintf buf "st_mtime %s\n" (Date.to_full_string s.U.st_mtime);
            Printf.bprintf buf "st_ctime %s\n" (Date.to_full_string s.U.st_ctime);
	    let user,group = Unix32.owner arg in
            Printf.bprintf buf "username %s\n" user;
            Printf.bprintf buf "groupname %s\n" group;
	  with e -> Printf.bprintf buf "Error %s when opening %s\n" (Printexc2.to_string e) arg);
         _s ""
     ), "debug command (example: file .)";

     "debug_rlimit", Arg_none (fun o ->
         let buf = o.conn_buf in
	 let cpu = Unix2.ml_getrlimit Unix2.RLIMIT_CPU in
	 let fsize = Unix2.ml_getrlimit Unix2.RLIMIT_FSIZE in
	 let data = Unix2.ml_getrlimit Unix2.RLIMIT_DATA in
	 let stack = Unix2.ml_getrlimit Unix2.RLIMIT_STACK in
	 let core = Unix2.ml_getrlimit Unix2.RLIMIT_CORE in
	 let rss = Unix2.ml_getrlimit Unix2.RLIMIT_RSS in
	 let nprof = Unix2.ml_getrlimit Unix2.RLIMIT_NPROF in
	 let nofile = Unix2.ml_getrlimit Unix2.RLIMIT_NOFILE in
	 let memlock = Unix2.ml_getrlimit Unix2.RLIMIT_MEMLOCK in
         let rlimit_as = Unix2.ml_getrlimit Unix2.RLIMIT_AS in
         Printf.bprintf buf "cpu %d %d\n" cpu.Unix2.rlim_cur cpu.Unix2.rlim_max;
         Printf.bprintf buf "fsize %d %d\n" fsize.Unix2.rlim_cur fsize.Unix2.rlim_max;
         Printf.bprintf buf "data %d %d\n" data.Unix2.rlim_cur data.Unix2.rlim_max;
         Printf.bprintf buf "stack %d %d\n" stack.Unix2.rlim_cur stack.Unix2.rlim_max;
         Printf.bprintf buf "core %d %d\n" core.Unix2.rlim_cur core.Unix2.rlim_max;
         Printf.bprintf buf "rss %d %d\n" rss.Unix2.rlim_cur rss.Unix2.rlim_max;
         Printf.bprintf buf "nprof %d %d\n" nprof.Unix2.rlim_cur nprof.Unix2.rlim_max;
         Printf.bprintf buf "nofile %d %d\n" nofile.Unix2.rlim_cur nofile.Unix2.rlim_max;
         Printf.bprintf buf "memlock %d %d\n" memlock.Unix2.rlim_cur memlock.Unix2.rlim_max;
         Printf.bprintf buf "as %d %d\n" rlimit_as.Unix2.rlim_cur rlimit_as.Unix2.rlim_max;
         _s ""
     ), "debug command";

    "shares", Arg_none (fun o ->
	if user2_is_admin o.conn_user.ui_user then begin
        let buf = o.conn_buf in

        if use_html_mods o then begin
            Printf.bprintf buf "\\<div class=\\\"shares\\\"\\>\\<table class=main cellspacing=0 cellpadding=0\\>
\\<tr\\>\\<td\\>
\\<table cellspacing=0 cellpadding=0  width='100%%'\\>\\<tr\\>
\\<td class=downloaded width=100%%\\>\\</td\\>
\\<td nowrap class=\\\"fbig pr\\\"\\>\\<a onclick=\\\"javascript: {
                   var getdir = prompt('Input: <priority#> <directory> [<strategy>] (surround dir with quotes if necessary)','0 /home/mldonkey/share')
                   parent.fstatus.location.href='submit?q=share+' + encodeURIComponent(getdir);
                   setTimeout('window.location.reload()',1000);
                    }\\\"\\>Add Share\\</a\\>
\\</td\\>
\\</tr\\>\\</table\\>
\\</td\\>\\</tr\\>
\\<tr\\>\\<td\\>";

            html_mods_table_header buf "sharesTable" "shares" [
               ( Str, "srh ac", "Click to unshare directory", "Unshare" ) ;
               ( Num, "srh ar", "Priority", "P" ) ;
               ( Str, "srh", "Directory", "Directory" ) ;
               ( Str, "srh", "Strategy", "Strategy" ) ;
               ( Num, "srh ar", "HDD used", "used" ) ;
               ( Num, "srh ar", "HDD free", "free" ) ;
               ( Num, "srh ar", "% free", "% free" ) ;
               ( Str, "srh", "Filesystem", "FS" ) ];

            html_mods_cntr_init ();
            List.iter (fun shared_dir ->
		let dir = shared_dir.shdir_dirname in
		Printf.bprintf buf "\\<tr class=\\\"dl-%d\\\"\\>
        \\<td title=\\\"Click to unshare this directory\\\"
        onMouseOver=\\\"mOvr(this);\\\"
        onMouseOut=\\\"mOut(this);\\\"
        onClick=\\\'javascript:{
        parent.fstatus.location.href=\\\"submit?q=unshare+\\\\\\\"%s\\\\\\\"\\\"
        setTimeout(\\\"window.location.reload()\\\",1000);}'
        class=\\\"srb\\\"\\>Unshare\\</td\\>
        \\<td class=\\\"sr ar\\\"\\>%d\\</td\\>
        \\<td class=\\\"sr\\\"\\>%s\\</td\\>
        \\<td class=\\\"sr\\\"\\>%s\\</td\\>
        \\<td class=\\\"sr ar\\\"\\>%s\\</td\\>
        \\<td class=\\\"sr ar\\\"\\>%s\\</td\\>
        \\<td class=\\\"sr ar\\\"\\>%s\\</td\\>
        \\<td class=\\\"sr\\\"\\>%s\\</td\\>\\</tr\\>"
		(html_mods_cntr ())
		(Url.encode dir)
		shared_dir.shdir_priority
		dir
		shared_dir.shdir_strategy
		(match Unix32.diskused dir with
		| None -> "---"
		| Some du -> size_of_int64 du)
		(match Unix32.diskfree dir with
		| None -> "---"
		| Some df -> size_of_int64 df)
		(match Unix32.percentfree dir with
		| None -> "---"
		| Some p -> Printf.sprintf "%d%%" p)
	        (Unix32.filesystem dir);
            )
            !!shared_directories;
  
            Printf.bprintf buf "\\</table\\>\\</td\\>\\<tr\\>\\</table\\>\\</div\\>\\<P\\>";
	    print_option_help o shared_directories;
            Printf.bprintf buf "\\<P\\>";

	    html_mods_big_header_start buf "sharesTable" ["Share strategies"];
            html_mods_table_header buf "sharesTable" "shares" [
               ( Str, "srh", "Name", "Name" ) ;
               ( Str, "srh", "Incoming", "Incoming" ) ;
               ( Str, "srh", "Directories", "Directories" ) ;
               ( Str, "srh", "Recursive", "Recursive" ) ;
               ( Num, "srh", "Minsize", "Minsize" ) ;
               ( Num, "srh", "Maxsize", "Maxsize" ) ;
               ( Str, "srh", "Extensions", "Extensions" ) ];

            html_mods_cntr_init ();

	    let int64_print v =
	      if v = Int64.max_int then "unlimited" else Int64ops.int64_to_human_readable v in

            List.iter (fun (s,t) ->
                Printf.bprintf buf "\\<tr class=\\\"dl-%d\\\"\\>" (html_mods_cntr ());
                html_mods_td buf [
		    ("", "sr", s);
		    ("", "sr", string_of_bool t.sharing_incoming);
		    ("", "sr", string_of_bool t.sharing_directories);
		    ("", "sr", string_of_bool t.sharing_recursive);
		    ("", "sr", (int64_print t.sharing_minsize));
		    ("", "sr", (int64_print t.sharing_maxsize));
		    ("", "sr", (String.concat " " t.sharing_extensions));
		    ];
                Printf.bprintf buf "\\</tr\\>\n"
              ) !!sharing_strategies;

          end
        else
          begin

            Printf.bprintf buf "Shared directories:\n";
            List.iter (fun sd ->
                Printf.bprintf buf "  %d %s %s\n"
                sd.shdir_priority sd.shdir_dirname sd.shdir_strategy)
            !!shared_directories;

          end;
        ""
	  end
        else
	  _s "You are not allowed to list shared directories"
    ), ":\t\t\t\tprint shared directories";

    "share", Arg_multiple (fun args o ->
	if user2_is_admin o.conn_user.ui_user then begin
        let (prio, arg, strategy) = match args with
          | [prio; arg; strategy] -> int_of_string prio, arg, strategy
          | [prio; arg] -> int_of_string prio, arg, "only_directory"
          | [arg] -> 0, arg, "only_directory"
          | _  -> failwith "Bad number of arguments"
        in

        let shdir = {
            shdir_dirname = arg;
            shdir_priority = prio;
            shdir_networks = [];
            shdir_strategy = strategy;
          } in

        if Unix2.is_directory arg then
	  begin
	    try
	      let d = List.find (fun d -> d.shdir_dirname = arg) !!shared_directories in
	      let old_prio = d.shdir_priority in
	      d.shdir_priority <- prio;
	      Printf.sprintf "prio of %s changed from %d to %d"
		d.shdir_dirname old_prio d.shdir_priority
	    with Not_found ->
              shared_directories =:= shdir :: !!shared_directories;
              shared_add_directory shdir;
              Printf.sprintf "directory %s added%s"
		shdir.shdir_dirname
		(if shdir.shdir_priority <> 0 then
		    Printf.sprintf " with prio %d" shdir.shdir_priority
		 else "")
	  end
        else
          "no such directory"
	  end
        else
	  _s "You are not allowed to share directories"
    ), "<priority> <dir> [<strategy>] :\tshare directory <dir> with <priority> [and sharing strategy <strategy>]";

    "unshare", Arg_one (fun arg o ->

	if user2_is_admin o.conn_user.ui_user then begin
        let found = ref false in
        shared_directories =:= List.filter (fun sd ->
            let diff = sd.shdir_dirname <> arg in
            if not diff then begin
	      found := true;
	      shared_iter (fun s ->
	        let impl = as_shared_impl s in
		  if (Filename.dirname impl.impl_shared_fullname) = arg
		    then shared_unshare s
	      )
	    end;
            diff
        ) !!shared_directories;
        if !found then begin
            CommonShared.shared_check_files ();
            _s "directory removed"
          end else
          _s "directory already unshared"
	  end
        else
	  _s "You are not allowed to unshare directories"
    ), "<dir> :\t\t\t\tunshare directory <dir>";

    "upstats", Arg_none (fun o ->
        if not (user2_can_view_uploads o.conn_user.ui_user) then
	  print_command_result o "You are not allowed to see upload statistics"
        else
	  begin
	    let list = ref [] in
	    shared_iter (fun s ->
	      let impl = as_shared_impl s in
	      list := impl :: !list
	    );
	    print_upstats o !list None;
	  end;
        _s ""
    ), ":\t\t\t\tstatistics on upload";

    "links", Arg_multiple (fun args o ->
        let buf = o.conn_buf in
        if not (user2_can_view_uploads o.conn_user.ui_user) then
	  print_command_result o "You are not allowed to see shared files list"
        else begin

        let list = Hashtbl.create !shared_counter in

        let compute_shares () =
          shared_iter (fun s ->
            let impl = as_shared_impl s in
            try
              ignore (Hashtbl.find list impl.impl_shared_id)
            with Not_found ->
                Hashtbl.add list impl.impl_shared_id {
                    filename = impl.impl_shared_codedname;
                    filesize = impl.impl_shared_size;
                    fileid = impl.impl_shared_id;
                })
        in

        let compute_downloads () =
          List.iter (fun f ->
            try
              ignore (Hashtbl.find list f.file_md4)
            with Not_found ->
                Hashtbl.add list f.file_md4 {
                    filename = f.file_name;
                    filesize = f.file_size;
                    fileid = f.file_md4;
                }) (List2.tail_map file_info 
                      (user2_filter_files !!files o.conn_user.ui_user))
        in

        let list =
          List.sort ( fun f1 f2 ->
            String.compare
              (Filename.basename f1.filename)
              (Filename.basename f2.filename)
        )
        (match args with
         | ["downloading"] -> compute_downloads (); Hashtbl2.to_list list
         | ["shared"] -> compute_shares (); Hashtbl2.to_list list
         | _ -> compute_shares (); compute_downloads (); Hashtbl2.to_list list)
        in

        List.iter (fun f ->
          if (f.fileid <> Md4.null) then
	    Printf.bprintf buf "%s\n" (file_print_ed2k_link
	      (Filename.basename f.filename) f.filesize f.fileid);
        ) list;
        end;
        "Done"
    ), "[downloading|shared|empty for all]: list links of shared files";

    "uploaders", Arg_none (fun o ->
        let buf = o.conn_buf in

        if not (user2_can_view_uploads o.conn_user.ui_user) then
	  print_command_result o "You are not allowed to see uploaders list"
        else begin

        let nuploaders = Intmap.length !uploaders in
        if use_html_mods o then
          begin
            html_mods_cntr_init ();
            Printf.bprintf buf "\\<div class=\\\"uploaders\\\"\\>";
            html_mods_table_one_row buf "uploadersTable" "uploaders" [
              ("", "srh", Printf.sprintf "Total upload slots: %d (%d) | Pending slots: %d\n" nuploaders
                (Fifo.length CommonUploads.upload_clients)
                (Intmap.length !CommonUploads.pending_slots_map)); ];
            if nuploaders > 0 then

              begin

                html_mods_table_header buf "uploadersTable" "uploaders" ([
                  ( Num, "srh ac", "Client number", "Num" ) ;
                  ( Str, "srh", "Network", "Network" ) ;
                  ( Str, "srh", "Connection type [I]ndirect [D]irect", "C" ) ;
                  ( Str, "srh", "Client name", "Client name" ) ;
                  ( Str, "srh", "Secure User Identification [N]one, [P]assed, [F]ailed", "S" ) ;
                  ( Str, "srh", "IP address", "IP address" ) ;
		  ] @ (if Geoip.active () then [( Str, "srh", "Country Code/Name", "CC" )] else []) @ [
                  ( Str, "srh", "Connected time (minutes)", "CT" ) ;
                  ( Str, "srh", "Client brand", "CB" ) ;
                  ( Str, "srh", "Client release", "CR" ) ;
                  ] @
                  (if !!emule_mods_count then [( Str, "srh", "eMule MOD", "EM" )] else [])
                  @ [
                  ( Num, "srh ar", "Total DL bytes from this client for all files", "tDL" ) ;
                  ( Num, "srh ar", "Total UL bytes to this client for all files", "tUL" ) ;
                  ( Num, "srh ar", "Session DL bytes from this client for all files", "sDL" ) ;
                  ( Num, "srh ar", "Session UL bytes to this client for all files", "sUL" ) ;
                  ( Str, "srh ar", "Slot kind", "Slot" ) ;
                  ( Str, "srh", "Filename", "Filename" ) ]);

                List.iter (fun c ->
                    try
                      let i = client_info c in
                      if is_connected i.client_state then begin

                          Printf.bprintf buf "\\<tr class=\\\"dl-%d\\\"
                        title=\\\"[%d] Add as friend (avg: %.1f KB/s)\\\"
                        onMouseOver=\\\"mOvr(this);\\\"
                        onMouseOut=\\\"mOut(this);\\\"
                        onClick=\\\"parent.fstatus.location.href='submit?q=friend_add+%d'\\\"\\>"
                            (html_mods_cntr ()) (client_num c)
                          (Int64.to_float i.client_session_uploaded /. 1024. /.
                              float_of_int (max 1 ((last_time ()) - i.client_connect_time)))
                          (client_num c);

                          html_mods_td buf [
                            ("", "sr", Printf.sprintf "%d" (client_num c)); ];

                          let ips,cc,cn = string_of_kind_geo i.client_kind i.client_country_code in

                          client_print_html c o;
                          html_mods_td buf ([
                            ("", "sr", (match i.client_sui_verified with
                              | None -> "N"
                               | Some b -> if b then "P" else "F"
                            )); 
                            ("", "sr", ips);
                            ] @ (if Geoip.active () then [(cn, "sr", CommonPictures.flag_html cc)] else []) @ [
                            ("", "sr", Printf.sprintf "%d" (((last_time ()) - i.client_connect_time) / 60));
                            (client_software i.client_software i.client_os, "sr", client_software_short i.client_software i.client_os);
                            ("", "sr", i.client_release);
                            ] @
                            (if !!emule_mods_count then [("", "sr", i.client_emulemod)] else [])
                            @ [
                            ("", "sr ar", size_of_int64 i.client_total_downloaded);
                            ("", "sr ar", size_of_int64 i.client_total_uploaded);
                            ("", "sr ar", size_of_int64 i.client_session_downloaded);
                            ("", "sr ar", size_of_int64 i.client_session_uploaded);
			    (let text1, text2 =
				match client_slot c with
				| FriendSlot -> "Friend", "F"
				| ReleaseSlot -> "Release", "R"
				| SmallFileSlot -> "Small file", "S"
				| PrioSlot dir -> "Prio dir: " ^ dir, "P"
				| _ -> "", "" in text1, "sr ar", text2);
                            ("", "sr", (match i.client_upload with
                                  Some f -> shorten f !!max_name_len
                                | None -> "") ) ]);

                          Printf.bprintf buf "\\</tr\\>"
                        end
                    with _ -> ()
                ) (List.sort
                    (fun c1 c2 -> compare (client_num c1) (client_num c2))
                  (Intmap.to_list !uploaders));
                Printf.bprintf buf "\\</table\\>\\</div\\>";
              end;

            if !!html_mods_show_pending && Intmap.length !CommonUploads.pending_slots_map > 0 then

              begin
                Printf.bprintf buf "\\<br\\>\\<br\\>";
                html_mods_table_header buf "uploadersTable" "uploaders" ([
                  ( Num, "srh ac", "Client number", "Num" ) ;
                  ( Str, "srh", "Network", "Network" ) ;
                  ( Str, "srh", "Connection type [I]ndirect [D]irect", "C" ) ;
                  ( Str, "srh", "Client name", "Client name" ) ;
                  ( Str, "srh", "Secure User Identification [N]one, [P]assed, [F]ailed", "S" ) ;
                  ( Str, "srh", "IP address", "IP address" ) ;
		  ] @ (if Geoip.active () then [( Str, "srh", "Country Code/Name", "CC" )] else []) @ [
                  ( Str, "srh", "Client brand", "CB" ) ;
                  ( Str, "srh", "Client release", "CR" ) ;
                  ] @
                  (if !!emule_mods_count then [( Str, "srh", "eMule MOD", "EM" )] else [])
                  @ [
                  ( Num, "srh ar", "Total DL bytes from this client for all files", "tDL" ) ;
                  ( Num, "srh ar", "Total UL bytes to this client for all files", "tUL" ) ;
                  ( Num, "srh ar", "Session DL bytes from this client for all files", "sDL" ) ;
                  ( Num, "srh ar", "Session UL bytes to this client for all files", "sUL" ) ;
                  ( Str, "srh", "Filename", "Filename" ) ]);

                Intmap.iter (fun cnum c ->

                    try
                      let i = client_info c in
		      let ips,cc,cn = string_of_kind_geo i.client_kind i.client_country_code in

                      Printf.bprintf buf "\\<tr class=\\\"dl-%d\\\"
					title=\\\"Add as Friend\\\" onMouseOver=\\\"mOvr(this);\\\" onMouseOut=\\\"mOut(this);\\\"
					onClick=\\\"parent.fstatus.location.href='submit?q=friend_add+%d'\\\"\\>"
                        (html_mods_cntr ()) cnum;

                      html_mods_td buf [
                        ("", "sr", Printf.sprintf "%d" (client_num c)); ];

                      client_print_html c o;

                      html_mods_td buf ([
                        ("", "sr", (match i.client_sui_verified with
                          | None -> "N"
                          | Some b -> if b then "P" else "F"
                        )); 
                        ("", "sr", ips);
                        ] @ (if Geoip.active () then [(cn, "sr", CommonPictures.flag_html cc)] else []) @ [
                        (client_software i.client_software i.client_os, "sr", client_software_short i.client_software i.client_os);
                        ("", "sr", i.client_release);
                        ] @
                        (if !!emule_mods_count then [("", "sr", i.client_emulemod )] else [])
                        @ [
                        ("", "sr ar", size_of_int64 i.client_total_downloaded);
                        ("", "sr ar", size_of_int64 i.client_total_uploaded);
                        ("", "sr ar", size_of_int64 i.client_session_downloaded);
                        ("", "sr ar", size_of_int64 i.client_session_uploaded);
                        ("", "sr", (match i.client_upload with
                    	      Some f -> shorten f !!max_name_len
                    	    | None -> "") ) ]);

                      Printf.bprintf buf "\\</tr\\>";
                    with _ -> ();

                ) !CommonUploads.pending_slots_map;
                Printf.bprintf buf "\\</table\\>\\</div\\>";
              end;
            Printf.bprintf buf "\\</div\\>"
          end
        else
          begin
            Intmap.iter (fun _ c ->
                try
                  let i = client_info c in
                  client_print c o;
                  Printf.bprintf buf "client: %s downloaded: %s uploaded: %s\n" i.client_software (Int64.to_string i.client_total_downloaded) (Int64.to_string i.client_total_uploaded);
                  match i.client_upload with
                    Some cu ->
                      Printf.bprintf buf "      filename: %s\n" cu
                  | None -> ()
                with _ ->
                    Printf.bprintf buf "no info on client %d\n" (client_num c )
            ) !uploaders;

            Printf.bprintf buf "Total upload slots: %d (%d) | Pending slots: %d\n" nuploaders
              (Fifo.length CommonUploads.upload_clients)
            (Intmap.length !CommonUploads.pending_slots_map);
          end
      end;
      ""
    ), ":\t\t\t\tshow users currently uploading";


  ]

(*************************************************************************)
(*                                                                       *)
(*                         Driver/Downloads                              *)
(*                                                                       *)
(*************************************************************************)

let _ =
  let resume_alias s = s, Arg_multiple (fun args o ->
        if args = ["all"] && user2_is_admin o.conn_user.ui_user then
          List.iter (fun file ->
              file_resume file (admin_user ())
          ) !!files
        else
          List.iter (fun num ->
              let num = int_of_string num in
              List.iter (fun file ->
                  if (as_file_impl file).impl_file_num = num then
                      file_resume file o.conn_user.ui_user
              ) !!files) args; ""
    ), "<num|all> :\t\t\tresume a paused download (use arg 'all' for all files)" 
  in
  register_commands "Driver/Downloads"
    [

    "priority", Arg_multiple (fun args o ->
        let buf = o.conn_buf in
        match args with
          p :: files ->
            let absolute, p = if String2.check_prefix p "=" then
                true, int_of_string (String2.after p 1)
              else false, int_of_string p in
            List.iter (fun arg ->
                try
                  let file = file_find (int_of_string arg) in
                  let priority = if absolute then p
                    else (file_priority file) + p in
                  let priority = if priority < -100 then -100 else
                    if priority > 100 then 100 else priority in
                  set_file_priority file priority;
                  Printf.bprintf buf "Setting priority of %s to %d\n"
                    (file_best_name file) (file_priority file);
                with _ -> failwith (Printf.sprintf "No file number %s" arg)
            ) files;
            force_download_quotas ();
            _s "done"
        | [] -> "Bad number of args"

    ), "<priority> <files numbers> :\tchange file priorities";

    "download_order", Arg_two (fun num v o ->
        try
          let file = file_find (int_of_string num) in
          (match v with
          | "linear" -> ignore (CommonFile.file_download_order file (Some CommonTypes.LinearStrategy))
          | _ -> ignore (CommonFile.file_download_order file (Some CommonTypes.AdvancedStrategy)));
          _s (Printf.sprintf "Changed download order of %s to %s"
                (file_best_name file) (file_print_download_order file))
        with e -> Printf.sprintf "Exception %s" (Printexc2.to_string e)
    ), "<file number> <random|linear> :\tchange download order of file blocks (default random, with first and last block first)";

    "confirm", Arg_one (fun arg o ->
        match String.lowercase arg with
          "yes" | "y" | "true" ->
            List.iter (fun file ->
                try
                  file_cancel file o.conn_user.ui_user
                with e ->
                    lprintf "Exception %s in cancel file %d\n"
                      (Printexc2.to_string e) (file_num file)
            ) !to_cancel;
            to_cancel := [];
            _s "Files cancelled"
        | "no" | "n" | "false" ->
            to_cancel := [];
            _s "cancel aborted"
        | "what" | "w" ->
            files_to_cancel o
        | _ -> failwith "Invalid argument"
    ), "<yes|no|what> :\t\t\tconfirm cancellation";

    "test_recover", Arg_one (fun num o ->

        let num = int_of_string num in
        let file = file_find num in
        let segments = CommonFile.recover_bytes file in
        let buf = o.conn_buf in
        Printf.bprintf buf "Segments:\n";
        let downloaded = ref zero in
        List.iter (fun (begin_pos, end_pos) ->
            Printf.bprintf buf "   %Ld - %Ld\n" begin_pos end_pos;
            downloaded := !downloaded ++ (end_pos -- begin_pos);
        ) segments;
        Printf.sprintf "Downloaded: %Ld\n" !downloaded
    ), "<num> :\t\t\tprint the segments downloaded in file";


    "cancel", Arg_multiple (fun args o ->

        let file_cancel num =
          if not (List.memq num !to_cancel) then
            to_cancel := num :: !to_cancel
        in
        if args = ["all"] && user2_is_admin o.conn_user.ui_user then
          List.iter (fun file ->
              file_cancel file
          ) !!files
        else
          List.iter (fun num ->
              let num = int_of_string num in
              List.iter (fun file ->
                  if (as_file_impl file).impl_file_num = num then begin
                      lprintf "TRY TO CANCEL FILE\n";
                      file_cancel file
                    end
              ) !!files) args;
        files_to_cancel o
    ), "<num|all> :\t\t\tcancel download (use arg 'all' for all files)";

    "downloaders", Arg_none (fun o ->
        let buf = o.conn_buf in

        if use_html_mods o then
          html_mods_table_header buf "downloadersTable" "downloaders" ([
              ( Num, "srh ac", "Client number (click to add as friend)", "Num" ) ;
              ( Str, "srh", "Client state", "CS" ) ;
              ( Str, "srh", "Client name", "Name" ) ;
              ( Str, "srh", "Client brand", "CB" ) ;
              ( Str, "srh", "Client release", "CR" ) ;
            ] @
              (if !!emule_mods_count then [( Str, "srh", "eMule MOD", "EM" )] else [])
            @ [
              ( Str, "srh", "Overnet [T]rue, [F]alse", "O" ) ;
              ( Num, "srh ar", "Connected time (minutes)", "CT" ) ;
              ( Str, "srh", "Connection [I]ndirect, [D]irect", "C" ) ;
              ( Str, "srh", "Secure User Identification [N]one, [P]assed, [F]ailed", "S" ) ;
              ( Str, "srh", "IP address", "IP address" ) ;
              ] @ (if Geoip.active () then [( Str, "srh", "Country Code/Name", "CC" )] else []) @ [ 
              ( Num, "srh ar", "Total UL bytes to this client for all files", "tUL");
              ( Num, "srh ar", "Total DL bytes from this client for all files", "tDL");
              ( Num, "srh ar", "Session UL bytes to this client for all files", "sUL");
              ( Num, "srh ar", "Session DL bytes from this client for all files", "sDL");
              ( Str, "srh", "Filename", "Filename" ) ]);

        let counter = ref 0 in

        List.iter
          (fun file ->
            if (CommonFile.file_downloaders file o !counter) then counter := 0 else counter := 1;
        ) (user2_filter_files !!files o.conn_user.ui_user);

        if use_html_mods o then Printf.bprintf buf "\\</table\\>\\</div\\>";

        ""
    ) , ":\t\t\t\tdisplay downloaders list";

    "verify_chunks", Arg_multiple (fun args o ->
        let buf = o.conn_buf in
        match args with
        | [] -> ""
        | "all"::[] ->
<<<<<<< HEAD
            Printf.bprintf buf "Verifying chunks of all file";
=======
            Printf.bprintf buf "Verifying chunks of all files";
>>>>>>> 12025a3f
            List.iter file_check !!files;
            _s "done"
        | l ->
            let l = List.map int_of_string l in
            List.iter
              (fun file ->
                if List.mem (file_num file) l then
                begin
                  Printf.bprintf  buf "Verifying chunks of file %d : %s" (file_num file) (file_best_name file);
                  file_check file;
                end)
              !!files;
            ""
    ), "<num|all> :\t\t\tverify chunks of file <num> (use 'all' for all files)";

    "pause", Arg_multiple (fun args o ->
      let filter = 
        match args with (* TODO richer condition language *)
        | ["where";"priority";(">"|"<" as op);n] ->
          let n = int_of_string n in
          let op = if op = ">" then (>) else (<) in
          (fun file -> op (file_priority file) n)
        | ["all"] -> (fun _ -> true)
        | l ->
          let l = List.map int_of_string l in
          (fun file -> List.mem (file_num file) l)
      in
      List.iter begin fun file ->
        if filter file then
          file_pause file o.conn_user.ui_user
      end !!files;
      ""
    ), "<num|all|where priority < prio> :\t\t\tpause a download (use arg 'all' for all files)";

    resume_alias "resume";
    resume_alias "unpause";
    resume_alias "continue";

    "release", Arg_one (fun arg o ->
	let num = int_of_string arg in
	let file = file_find num in
	let old_state = file_release file in
	set_file_release file (not (file_release file)) o.conn_user.ui_user;
	Printf.sprintf "%s, file: %s"
	  (match old_state, file_release file with
	      true, false -> "deactivated release state"
	    | false, true -> "activated release state"
	    | _ -> "unchanged status, enough rights?")
	  (shorten (file_best_name file) !!max_name_len)
    ), "<num> :\t\t\t\tchange release state of a download";

    "commit", Arg_none (fun o ->
        List.iter (fun file ->
            file_commit file
        ) !!done_files;
        let buf = o.conn_buf in
        if o.conn_output = HTML then
          html_mods_table_one_row buf "serversTable" "servers" [
            ("", "srh", "Committed"); ]
        else
          Printf.bprintf buf "Committed";
        ""
    ) , ":\t\t\t\t$bmove downloaded files to incoming directory$n";

    "vd", Arg_multiple (fun args o ->
        let buf = o.conn_buf in
        let list = user2_filter_files !!files o.conn_user.ui_user in
        let filelist = List2.tail_map file_info list in
        match args with
          | ["queued"] ->
              let list = List.filter ( fun f -> f.file_state = FileQueued ) filelist in
              DriverInteractive.display_active_file_list buf o list;
              ""
          | ["paused"] ->
              let list = List.filter ( fun f -> f.file_state = FilePaused ) filelist in
              DriverInteractive.display_active_file_list buf o list;
              ""
          | ["downloading"] ->
              let list = List.filter ( fun f -> f.file_state = FileDownloading ) filelist in
              DriverInteractive.display_file_list buf o list;
              ""
          | [arg] ->
            let num = int_of_string arg in
            if o.conn_output = HTML then
              begin
                if use_html_mods o then
                  Printf.bprintf buf "\\<div class=\\\"sourcesTable al\\\"\\>\\<table cellspacing=0 cellpadding=0\\>
				\\<tr\\>\\<td\\>
				\\<table cellspacing=0 cellpadding=0 width=100%%\\>\\<tr\\>
				\\<td nowrap class=\\\"fbig\\\"\\>\\<a onclick=\\\"javascript:window.location.href='files'\\\"\\>Display all files\\</a\\>\\</td\\>
				\\<td nowrap class=\\\"fbig\\\"\\>\\<a onClick=\\\"javascript:parent.fstatus.location.href='submit?q=verify_chunks+%d'\\\"\\>Verify chunks\\</a\\>\\</td\\>
				\\<td nowrap class=\\\"fbig\\\"\\>\\<a onClick=\\\"javascript:window.location.href='preview_download?q=%d'\\\"\\>Preview\\</a\\>\\</td\\>
				\\<td nowrap class=\\\"fbig\\\"\\>\\<a onClick=\\\"javascript:window.location.href='submit?q=debug_get_download_prio+%d'\\\"\\>Debug\\</a\\>\\</td\\>
				\\<td nowrap class=\\\"fbig pr\\\"\\>\\<a onclick=\\\"javascript:window.location.reload()\\\"\\>Reload\\</a\\>\\</td\\>
				\\<td class=downloaded width=100%%\\>\\</td\\>
				\\</tr\\>\\</table\\>
				\\</td\\>\\</tr\\>
				\\<tr\\>\\<td\\>" num num num
                else begin
                    Printf.bprintf  buf "\\<a href=\\\"files\\\"\\>Display all files\\</a\\>  ";
                    Printf.bprintf  buf "\\<a href=\\\"submit?q=verify_chunks+%d\\\"\\>Verify chunks\\</a\\>  " num;
                    Printf.bprintf  buf "\\<a href=\\\"submit?q=preview+%d\\\"\\>Preview\\</a\\> \n " num;
                  end
              end;
            List.iter
              (fun file -> if (as_file_impl file).impl_file_num = num then
                  CommonFile.file_print file o)
            list;
            List.iter
              (fun file -> if (as_file_impl file).impl_file_num = num then
                  CommonFile.file_print file o)
            !!done_files;
            ""
        | _ ->
            DriverInteractive.display_file_list buf o filelist;
            ""
    ), "[<num>|queued|paused|downloading] :\t$bview file info for download <num>, or lists of queued, paused or downloading files, or all downloads if no argument given$n";

    "preview", Arg_one (fun arg o ->

        let num = int_of_string arg in
        let file = file_find num in
        file_preview file;
        _s "done"
    ), "<file number> :\t\t\tstart previewer for file <file number>";

    "rename", Arg_two (fun arg new_name o ->
        let num = int_of_string arg in
        try
          let file = file_find num in
          set_file_best_name file new_name "" 0;
          Printf.sprintf (_b "Download %d renamed to %s") num (file_best_name file)
        with e -> Printf.sprintf (_b "No file number %d, error %s") num (Printexc2.to_string e)
    ), "<num> \"<new name>\" :\t\tchange name of download <num> to <new name>";

    "filenames_variability", Arg_none (fun o ->
      let list = List2.tail_map file_info
	(user2_filter_files !!files o.conn_user.ui_user) in
      DriverInteractive.filenames_variability o list;
      _s "done"
    ), ":\t\t\ttell which files have several very different names";

    "dllink", Arg_multiple (fun args o ->
        let url = String2.unsplit args ' ' in
        dllink_parse (o.conn_output = HTML) url o.conn_user.ui_user
        ), "<link> :\t\t\t\tdownload ed2k, sig2dat, torrent or other link";

    "dllinks", Arg_one (fun arg o ->
	let result = Buffer.create 100 in
        let file = File.to_string arg in
        let lines = String2.split_simplify file '\n' in
        List.iter (fun line ->
	  Buffer.add_string result (dllink_parse (o.conn_output = HTML) line o.conn_user.ui_user);
	  Buffer.add_string result (if o.conn_output = HTML then "\\<P\\>" else "\n")
        ) lines;
        (Buffer.contents result)
    ), "<file> :\t\t\tdownload all the links contained in the file";

  ]

(*************************************************************************)
(*                                                                       *)
(*                         Driver/Users                                  *)
(*                                                                       *)
(*************************************************************************)

let _ =
  register_commands "Driver/Users" [

    "useradd", Arg_multiple (fun args o ->
        let group_convert g =
          try
            if String.lowercase g = "none" || g = "" then None
            else Some (user2_group_find g).group_name
          with Not_found -> None
        in
        let (user, pass, group, cdir, mail, mdl) =
          match args with
          | [user; pass; group; cdir; mail; mdl] ->
              user, pass, (group_convert group), cdir, mail, (try int_of_string mdl with _ -> 0)
          | [user; pass; group; cdir; mail] -> user, pass, (group_convert group), cdir, mail, 0
          | [user; pass; group; cdir] -> user, pass, (group_convert group), cdir, "", 0
          | [user; pass; group] -> user, pass, (group_convert group), "", "", 0
          | [user; pass] -> user, pass, Some admin_group_name, "", "", 0
          | _ -> failwith "wrong parameters"
        in
        if user2_is_admin o.conn_user.ui_user
          || o.conn_user.ui_user.user_name = user then
          if user2_user_exists user then
            begin
              user2_user_set_password (user2_user_find user) pass;
              print_command_result o (Printf.sprintf "Password of user %s changed" user)
            end
          else
            begin
              match group with
              | None -> user2_user_add user (Md4.string pass)
                          ~groups:[] ~default_group:None ~commit_dir:cdir ~mail:mail ~max_dl:mdl ();
                        print_command_result o (Printf.sprintf "User %s added" user)
              | Some g -> user2_user_add user (Md4.string pass)
                            ~groups:[g] ~default_group:group ~commit_dir:cdir ~mail:mail ~max_dl:mdl ();
                          print_command_result o (Printf.sprintf "User %s added, group %s" user g)
            end
        else
          print_command_result o "You are not allowed to add users";
        _s ""
    ), "<user> <passwd> [<group>] [<commit_dir>] [<mail>] [<max_downloads>]: add new mldonkey user/change user password";

    "userdel", Arg_one (fun user o ->
        if user <> o.conn_user.ui_user.user_name then
          if user2_is_admin o.conn_user.ui_user then
	    if user = (admin_user ()).user_name then
	      print_command_result o "User 'admin' can not be removed"
	    else
	      try
		let u = user2_user_find user in
	        let n = user2_num_user_dls u in
		if n <> 0 then print_command_result o
		  (Printf.sprintf "User %s has %d downloads, can not delete" user n)
		else
		  user2_user_remove user;
		  print_command_result o (Printf.sprintf "User %s removed" user)
              with
	        Not_found -> print_command_result o (Printf.sprintf "User %s does not exist" user)
          else
            print_command_result o "You are not allowed to remove users"
        else
          print_command_result o "You can not remove yourself";
	_s ""
    ), "<user> :\t\t\tremove a mldonkey user";

    "usergroupadd", Arg_two (fun user group o ->
	if user2_is_admin o.conn_user.ui_user then
	  begin
	    try
	      let u = user2_user_find user in
	        begin
		  try
		    let g = user2_group_find group in
                    if List.mem g u.user_groups then
                      print_command_result o
                        (Printf.sprintf "User %s already member of group %s" u.user_name g.group_name)
                    else
                      begin
                        user2_user_add_group u g;
                        print_command_result o
                          (Printf.sprintf "Added group %s to user %s" g.group_name u.user_name)
                      end
		  with Not_found -> print_command_result o (Printf.sprintf "Group %s does not exist" group)
		end
	    with Not_found -> print_command_result o (Printf.sprintf "User %s does not exist" user)
	  end
	else
	  print_command_result o "You are not allowed to add groups to a user";
	_s ""
    ), "<user> <group> :\t\tadd a group to a mldonkey user";

    "usergroupdel", Arg_two (fun user group o ->
	if user2_is_admin o.conn_user.ui_user
	  || o.conn_user.ui_user.user_name = user then
	  begin
	    try
	      let u = user2_user_find user in
	        begin
		  try
		    let g = user2_group_find group in
		    if not (List.mem g u.user_groups) then
		      print_command_result o (Printf.sprintf "User %s is not member of group %s" user group)
		    else
		      if Some g = u.user_default_group then
			print_command_result o (Printf.sprintf "Group %s is default group of user %s, can not remove. Use command userdgroup to change default_group." group user)
		      else
			begin
			  let counter = ref 0 in
			  List.iter (fun f -> 
			    if file_owner f = u && file_group f = Some g then
			      begin
				incr counter;
				set_file_group f u.user_default_group
			      end
			  ) !!files;
			  user2_user_remove_group (user2_user_find user) (user2_group_find group);
			  print_command_result o (Printf.sprintf "Removed group %s from user %s%s"
			    group user
			    (if !counter = 0 then "" else Printf.sprintf ", changed file_group of %d file%s to default_group %s"
			       !counter (Printf2.print_plural_s !counter) (user2_print_group u.user_default_group)))
			end
		  with Not_found -> print_command_result o (Printf.sprintf "Group %s does not exist" group)
		end
	    with Not_found -> print_command_result o (Printf.sprintf "User %s does not exist" user)
	  end

	else
	  print_command_result o "You are not allowed to remove groups from a user";
	_s ""
    ), "<user> <group> :\t\tremove a group from a mldonkey user";

    "userdgroup", Arg_two (fun user group o ->
	if user2_is_admin o.conn_user.ui_user
	  || o.conn_user.ui_user.user_name = user then
	  begin
	    try
	      let u = user2_user_find user in
	        begin
		  try
		    let g = if String.lowercase group = "none" then None else Some (user2_group_find group) in
		    let update_dgroup () =
		      match g with
			None -> true
		      | Some g1 when List.mem g1 u.user_groups -> true
		      | _ -> false
		    in
		    if update_dgroup () then
		      begin
			user2_user_set_default_group u g;
			print_command_result o (Printf.sprintf "Changed default group of user %s to group %s" u.user_name (user2_print_user_default_group u))
		      end
		    else print_command_result o (Printf.sprintf "User %s is not member of group %s" u.user_name group)
		  with Not_found -> print_command_result o (Printf.sprintf "Group %s does not exist" group)
		end
	    with Not_found -> print_command_result o (Printf.sprintf "User %s does not exist" user)
	  end
	else
	  print_command_result o "You are not allowed to change default group";
	_s ""
    ), "<user> <group|None> :\tchange user default group";

    "passwd", Arg_one (fun passwd o ->
	begin
	  try
	    let u = user2_user_find o.conn_user.ui_user.user_name in
	    user2_user_set_password u passwd;
	    print_command_result o (Printf.sprintf "Password of user %s changed" u.user_name)
	  with Not_found -> print_command_result o (Printf.sprintf "User %s does not exist" o.conn_user.ui_user.user_name)
	end;
	_s ""
    ), "<passwd> :\t\t\tchange own password";

    "usermail", Arg_two (fun user mail o ->
        if user2_is_admin o.conn_user.ui_user
	  || o.conn_user.ui_user.user_name = user then
	  begin
	    try
	      let u = user2_user_find user in
	      user2_user_set_mail u mail;
	      print_command_result o (Printf.sprintf "User %s has new mail %s" user mail)
	    with Not_found -> print_command_result o (Printf.sprintf "User %s does not exist" user)
	  end
        else print_command_result o "You are not allowed to change mail addresses";
	_s ""
    ), "<user> <mail> :\t\tchange user mail address";

    "userdls", Arg_two (fun user dls o ->
        if user2_is_admin o.conn_user.ui_user then
	  begin
	    try
	      let u = user2_user_find user in
	      user2_user_set_dls u (int_of_string dls);
	      print_command_result o (Printf.sprintf "User %s has now %s downloads allowed" user (user2_print_user_dls (user2_user_find user)))
	    with Not_found -> print_command_result o (Printf.sprintf "User %s does not exist" user)
	  end
        else print_command_result o "You are not allowed to change this value";
	_s ""
    ), "<user> <num> :\t\t\tchange number of allowed concurrent downloads";

    "usercommit", Arg_two (fun user dir o ->
        if user2_is_admin o.conn_user.ui_user
	  || o.conn_user.ui_user.user_name = user then
	  begin
	    try
	      let u = user2_user_find user in
	      user2_user_set_commit_dir u dir;
	      print_command_result o (Printf.sprintf "User %s has new commit dir %s" u.user_name u.user_commit_dir)
	    with Not_found -> print_command_result o (Printf.sprintf "User %s does not exist" user)
	  end
        else print_command_result o "You are not allowed to change this value";
	_s ""
    ), "<user> <dir> :\t\tchange user specific commit directory";

    "groupadd", Arg_two (fun group admin o ->
	let g_admin =
	  try
	    bool_of_string admin
	  with _ -> false
	in
	if user2_is_admin o.conn_user.ui_user then
	  if user2_group_exists group then
	    print_command_result o (Printf.sprintf "Group %s already exists" group)
	  else
	    begin
	      user2_group_add group g_admin;
	      print_command_result o (Printf.sprintf "Group %s added" group)
	    end
        else
	  print_command_result o "You are not allowed to add a group";
	_s ""
    ), "<group> <admin: true|false> :\tadd new mldonkey group";

    "groupdel", Arg_one (fun group o ->
	if user2_is_admin o.conn_user.ui_user then
	  begin
	    try
	      let g = user2_group_find group in
	      let g_dls = user2_num_group_dls g in
	      let g_mem = user2_num_group_members g in
	      if g_dls <> 0 then
		print_command_result o
		  (Printf.sprintf "Can not remove group %s, it has %d download%s"
		    group g_dls (Printf2.print_plural_s g_dls))
	      else
		if g_mem <> 0 then
		  print_command_result o
		    (Printf.sprintf "Can not remove group %s, it has %d member%s"
		      group g_mem (Printf2.print_plural_s g_mem))
		else
		  if g = admin_group () then
		    print_command_result o (Printf.sprintf "Can not remove system group %s" group)
		  else
		    begin
		      user2_group_remove g;
		      print_command_result o (Printf.sprintf "Removed group %s" group)
		    end
	    with Not_found -> print_command_result o (Printf.sprintf "Group %s does not exist" group)
	  end
        else
          print_command_result o "You are not allowed to remove users";
	  _s ""
    ), "<group> :\t\t\tremove an unused mldonkey group";

    "groupadmin", Arg_two (fun group admin o ->
	if user2_is_admin o.conn_user.ui_user then
	  begin
	    try
	      let g = user2_group_find group in
	      if g = admin_group () then
		print_command_result o (Printf.sprintf "Can not change state of system group %s" group)
	      else
		begin
	          user2_group_admin g (bool_of_string admin);
	          print_command_result o (Printf.sprintf "Changed admin status of group %s to %b" g.group_name g.group_admin)
		end
	    with Not_found -> print_command_result o (Printf.sprintf "Group %s does not exist" group)
	  end
        else
          print_command_result o "You are not allowed to change group admin status";
	_s ""
    ), "<group> <true|false> :\tchange group admin status";

    "users", Arg_none (fun o ->
        let buf = o.conn_buf in
        if user2_is_admin o.conn_user.ui_user then begin

        if use_html_mods o then begin
            Printf.bprintf buf "\\<div class=\\\"shares\\\"\\>\\<table class=main cellspacing=0 cellpadding=0\\>
\\<tr\\>\\<td\\>
\\<table cellspacing=0 cellpadding=0  width=100%%\\>\\<tr\\>
\\<td class=downloaded width=100%%\\>\\</td\\>
\\<td nowrap class=\\\"fbig pr\\\"\\>\\<a onclick=\\\"javascript: {
                   var getdir = prompt('Input: <user> <pass>','user pass <group> <commit_dir>')
                   var reg = new RegExp (' ', 'gi') ;
                   var outstr = getdir.replace(reg, '+');
                   parent.fstatus.location.href='submit?q=useradd+' + outstr;
                   setTimeout('window.location.reload()',1000);
                    }\\\"\\>Add user\\</a\\>
\\</td\\>\\</tr\\>\\</table\\>\\</td\\>\\</tr\\>\\<tr\\>\\<td\\>";

            html_mods_table_header buf "sharesTable" "shares" [
              ( Str, "srh ac", "Click to remove user", "Remove" ) ;
              ( Str, "srh", "Username", "User" ) ;
              ( Str, "srh ac", "Only member of admin groups have admin rights", "Admin" ) ;
              ( Str, "srh", "Member of groups", "Groups" ) ;
              ( Str, "srh", "Default group", "Default group" ) ;
              ( Str, "srh", "Mail address", "Email" ) ;
              ( Str, "srh", "Commit dir", "Commit dir" ) ;
              ( Num, "srh ar", "Download quota", "Max DLs" ) ;
              ( Num, "srh ar", "Download count", "DLs" ) ];

            html_mods_cntr_init ();
            user2_users_iter (fun user ->
		let u_dls = user2_num_user_dls user in
                Printf.bprintf buf "\\<tr class=\\\"dl-%d\\\"\\>"
                (html_mods_cntr ());
		if user <> (admin_user ()) && (u_dls = 0) then Printf.bprintf buf
"\\<td title=\\\"Click to remove user\\\"
onMouseOver=\\\"mOvr(this);\\\"
onMouseOut=\\\"mOut(this);\\\"
onClick=\\\'javascript:{
parent.fstatus.location.href=\\\"submit?q=userdel+\\\\\\\"%s\\\\\\\"\\\";
setTimeout(\\\"window.location.reload()\\\",1000);}'
class=\\\"srb\\\"\\>Remove\\</td\\>" user.user_name
		else Printf.bprintf buf
"\\<td title=\\\"%s\\\"
class=\\\"srb\\\"\\>------\\</td\\>"
  (if user.user_name = (admin_user ()).user_name then "Admin user can not be removed" else
     if u_dls <> 0 then Printf.sprintf "User has %d download%s" u_dls
     (Printf2.print_plural_s u_dls) else "");
		html_mods_td buf [
		  ("", "sr", user.user_name);
		  ("", "sr ac", Printf.sprintf "%b" (user2_is_admin user));
		  ("Click to remove group", "sr",
		      let buf1 = Buffer.create 100 in
		      user2_user_groups_iter user (fun group ->
			if user2_default_group_matches_group user.user_default_group group then
			  Printf.bprintf buf1 "%s " group.group_name
			else
			  Printf.bprintf buf1
"\\<a onMouseOver=\\\"mOvr(this);\\\"
onMouseOut=\\\"mOut(this);\\\"
onClick=\\\'javascript:{
parent.fstatus.location.href=\\\"submit?q=usergroupdel+\\\\\\\"%s\\\\\\\"+\\\\\\\"%s\\\\\\\"\\\";
setTimeout(\\\"window.location.reload()\\\",1000);}'
class=\\\"srb\\\"\\>%s\\</a\\> " user.user_name group.group_name group.group_name
		      );
		      Buffer.contents buf1);
		  ("", "sr", user2_print_user_default_group user);
		  ("", "sr", user.user_mail);
		  ("", "sr", user.user_commit_dir);
		  ("", "sr ar", user2_print_user_dls user);
		  ("", "sr ar", string_of_int u_dls)];
            );
            Printf.bprintf buf "\\</table\\>\\</td\\>\\<tr\\>\\</table\\>\\</div\\>\\<P\\>";
	    print_option_help o userlist;
            Printf.bprintf buf "\\<P\\>";

            Printf.bprintf buf "\\<div class=\\\"shares\\\"\\>\\<table class=main cellspacing=0 cellpadding=0\\>
\\<tr\\>\\<td\\>
\\<table cellspacing=0 cellpadding=0  width=100%%\\>\\<tr\\>
\\<td class=downloaded width=100%%\\>\\</td\\>
\\<td nowrap class=\\\"fbig pr\\\"\\>\\<a onclick=\\\"javascript: {
                   var getdir = prompt('Input: <group> <admin: true|false>','group true')
                   var reg = new RegExp (' ', 'gi') ;
                   var outstr = getdir.replace(reg, '+');
                   parent.fstatus.location.href='submit?q=groupadd+' + outstr;
                   setTimeout('window.location.reload()',1000);
                    }\\\"\\>Add group\\</a\\>
\\</td\\>\\</tr\\>\\</table\\>\\</td\\>\\</tr\\>\\<tr\\>\\<td\\>";

            html_mods_table_header buf "sharesTable" "shares" [
              ( Str, "srh ac", "Click to remove group", "Remove" );
              ( Str, "srh", "Groupname", "Group" );
              ( Str, "srh ac", "Click to change status", "Admin" );
              ( Num, "srh ar", "Member count", "Mem" );
              ( Num, "srh ar", "Download count", "DLs" ) ];

	    html_mods_cntr_init ();
            user2_groups_iter (fun group ->
		let g_dls = user2_num_group_dls group in
		let g_mem = user2_num_group_members group in
		let is_sys_group = group = admin_group () in
		Printf.bprintf buf "\\<tr class=\\\"dl-%d\\\"\\>" (html_mods_cntr ());
		if g_dls = 0 && g_mem = 0 && not is_sys_group then Printf.bprintf buf
"\\<td title=\\\"Click to remove group\\\"
onMouseOver=\\\"mOvr(this);\\\" onMouseOut=\\\"mOut(this);\\\" onClick=\\\'javascript:{
parent.fstatus.location.href=\\\"submit?q=groupdel+\\\\\\\"%s\\\\\\\"\\\";
setTimeout(\\\"window.location.reload()\\\",1000);}'
class=\\\"srb\\\"\\>Remove\\</td\\>" group.group_name
		else
		    Printf.bprintf buf "\\<td title=\\\"%s\\\" class=\\\"srb\\\"\\>------\\</td\\>"
		      (if g_dls <> 0 then Printf.sprintf "Group is assigned to %d download%s"
					    g_dls (Printf2.print_plural_s g_dls) else
		        if g_mem <> 0 then Printf.sprintf "Group has %d member%s"
					    g_mem (Printf2.print_plural_s g_mem) else
			if is_sys_group then "System group can not be removed" else "");

		html_mods_td buf [("", "sr", group.group_name)];

		if is_sys_group then 
		  html_mods_td buf [("System group, can not change state", "sr ac", Printf.sprintf "%b" group.group_admin)]
		else Printf.bprintf buf
"\\<td title=\\\"Change admin status\\\"
onMouseOver=\\\"mOvr(this);\\\" onMouseOut=\\\"mOut(this);\\\" onClick=\\\'javascript:{
parent.fstatus.location.href=\\\"submit?q=groupadmin+\\\\\\\"%s\\\\\\\"+\\\\\\\"%s\\\\\\\"\\\";
setTimeout(\\\"window.location.reload()\\\",1000);}'
class=\\\"sr ac\\\"\\>%s\\</td\\>"
  group.group_name
  (if group.group_admin then "false" else "true")
  (if group.group_admin then "true" else "false");

		html_mods_td buf [
		  ("", "sr ar", Printf.sprintf "%d" (user2_num_group_members group));
		  ("", "sr ar", Printf.sprintf "%d" g_dls);
		  ]);

	    Printf.bprintf buf "\\</table\\>\\</td\\>\\<tr\\>\\</table\\>\\</div\\>\\<P\\>";
	    print_option_help o grouplist;
            Printf.bprintf buf "\\<P\\>";

            Buffer.add_string buf "\\<div class=\\\"cs\\\"\\>";
            html_mods_table_header buf "helpTable" "results" [];
            Buffer.add_string buf "\\<tr\\>";
            html_mods_td buf [
              ("", "srh", "");
              ("", "srh", "Commands to manipulate user data");
              ("", "srh", ""); ];
            Buffer.add_string buf "\\</tr\\>";
            html_mods_cntr_init ();
            let list = Hashtbl2.to_list2 commands_by_kind in
            let list = List.sort (fun (s1,_) (s2,_) -> compare s1 s2) list in
            List.iter (fun (s,list) ->
	      if s = "Driver/Users" then
              let list = List.sort (fun (s1,_) (s2,_) -> compare s1 s2) !list in
              List.iter (fun (cmd, help) ->
                Printf.bprintf buf "\\<tr class=\\\"dl-%d\\\"\\>" (html_mods_cntr ());
                html_mods_td buf [
                  ("", "sr", "\\<a href=\\\"submit?q=" ^ cmd ^
                    "\\\"\\>" ^ cmd ^ "\\</a\\>");
                  ("", "srw", Str.global_replace (Str.regexp "\n") "\\<br\\>" help);
                  ("", "sr", "\\<a href=\\\"http://mldonkey.sourceforge.net/" ^ (String2.upp_initial cmd) ^
                    "\\\"\\>wiki\\</a\\>"); ];
                Printf.bprintf buf "\\</tr\\>\n"
              ) list
          ) list
          end
        else begin
	  let list = ref [] in
	  user2_users_iter (fun user -> list := [|
	    user.user_name;
	    Printf.sprintf "%b" (user2_is_admin user);
	    (user2_print_user_groups " " user);
	    (user2_print_user_default_group user);
	    user.user_mail;
	    user.user_commit_dir;
	    (user2_print_user_dls user);
	    (string_of_int (user2_num_user_dls user));
	  |] :: !list );
	  print_table_text buf
	  [|
	    Align_Left; Align_Left; Align_Left; Align_Left; Align_Left; Align_Left; Align_Right; Align_Right |]
	  [|
	    "User";
	    "Admin";
	    "Groups";
	    "Dgroup";
	    "Email";
	    "Commit dir";
	    "Max dls";
	    "Dls";
	  |] (List.rev !list);
	  Printf.bprintf buf "\n";
	  let list = ref [] in
	  user2_groups_iter (fun group -> list := [|
	    group.group_name;
	    Printf.sprintf "%b" group.group_admin;
	    (string_of_int (user2_num_group_members group));
	    (string_of_int (user2_num_group_dls group));
	  |] :: !list );
	  print_table_text buf
	  [|
	    Align_Left; Align_Left; Align_Right; Align_Right |]
	  [|
	    "Group";
	    "Admin";
	    "Members";
	    "Downloads";
	  |] (List.rev !list);
          end
	end else print_command_result o "You are not allowed to list users";
          _s ""
    ), ":\t\t\t\t\tprint users";

    "whoami", Arg_none (fun o ->
	print_command_result o o.conn_user.ui_user.user_name;
        _s ""
    ), ":\t\t\t\tprint logged-in user name";

    "groups", Arg_none (fun o ->
	print_command_result o (user2_print_user_groups " " o.conn_user.ui_user);
        _s ""
    ), ":\t\t\t\tprint groups of logged-in user";

    "dgroup", Arg_none (fun o ->
	print_command_result o (user2_print_user_default_group o.conn_user.ui_user);
        _s ""
    ), ":\t\t\t\tprint default group of logged-in user";

    "chgrp", Arg_two (fun group filenum o ->
        let num = int_of_string filenum in
        begin try
          let file = file_find num in
	  if String.lowercase group = "none" then
	    begin
              if user2_allow_file_admin file o.conn_user.ui_user then
                begin
                  set_file_group file None;
                  print_command_result o (Printf.sprintf (_b "Changed group of download %d to %s") num group)
                end
              else
                print_command_result o (Printf.sprintf (_b "You are not allowed to change group of download %d to %s") num group)
	    end
	  else
	    begin
	      try
		let g = user2_group_find group in
		if user2_allow_file_admin file o.conn_user.ui_user &&
		   List.mem g (file_owner file).user_groups then
		  begin
		    set_file_group file (Some g);
		    print_command_result o (Printf.sprintf (_b "Changed group of download %d to %s") num group)
		  end
		else		  
		  print_command_result o (Printf.sprintf (_b "You are not allowed to change group of download %d to %s") num group)
	      with Not_found -> print_command_result o (Printf.sprintf (_b "Group %s not found") group)
	    end
        with Not_found -> print_command_result o (Printf.sprintf (_b "File %d not found") num)
	end;
	_s ""
    ), "<group> <num> :\t\t\tchange group of download <num> to <group>, use group = none for private file";

    "chown", Arg_two (fun user filenum o ->
        let num = int_of_string filenum in
        begin
	  try
            let file = file_find num in
	    begin
	      try
	        let u = user2_user_find user in
		if user2_is_admin o.conn_user.ui_user then
		  begin
		    set_file_owner file u;
                    match file_group file with
                    | None ->
                        print_command_result o (Printf.sprintf (_b "Changed owner of download %d to %s") num user)
                    | Some g ->
                        if List.mem g u.user_groups then
                          print_command_result o (Printf.sprintf (_b "Changed owner of download %d to %s") num user)
                        else
                          begin
                            set_file_group file u.user_default_group;
                            print_command_result o (Printf.sprintf
                              (_b "owner %s is not member of file_group %s, changing file_group to user_default_group %s")
                              user g.group_name (user2_print_user_default_group u))
                          end
		  end
		else		  
		  print_command_result o (Printf.sprintf (_b "You are not allowed to change owner of download %d to %s") num user)
	      with Not_found -> print_command_result o (Printf.sprintf (_b "User %s not found") user)
	    end
          with Not_found -> print_command_result o (Printf.sprintf (_b "File %d not found") num)
	end;
	_s ""
    ), "<user> <num> :\t\t\tchange owner of download <num> to <user>";

  ]


(*************************************************************************)
(*                                                                       *)
(*                         Driver/Xpert                                  *)
(*                                                                       *)
(*************************************************************************)

let _ =
  register_commands "Driver/Xpert"
    [

(*
      "debug_set_download_prio", Arg_two 
        (fun arg priostring  o ->
           let num = int_of_string arg in
           let file = file_find num in
             CommonSwarming.set_swarmer_chunk_priorities file priostring;
             "set prio"

        ), ":\t\t\t\t\tset block download priorities for a file. 0=never download, >0=download largest prio first";
*)

      "debug_get_download_prio", Arg_one 
        (fun arg o ->
           let buf = o.conn_buf in
           let pr fmt = Printf.bprintf buf fmt in
           let num = int_of_string arg in
           let file = file_find num in
           let swarmer = CommonSwarming.file_swarmer file in
           let prio = CommonSwarming.get_swarmer_block_priorities swarmer in
           let downloaded = CommonSwarming.get_swarmer_block_verified swarmer in
           pr "\\<code\\>";
           pr "priorities: ";
           String.iter (fun c ->
             let c = max 0 (min 9 (Char.code c)) in
             let c = Char.chr (c + Char.code '0') in 
             Buffer.add_char buf c) prio;
           pr "\n";
           pr "downloaded: %s\n" (VB.to_string downloaded);

           Unix32.subfile_tree_map (file_fd file)
           begin fun fname start length current_length ->
             let stop = if length <> 0L then (start ++ length -- 1L) else start in
             let blockstart = try CommonSwarming.compute_block_num swarmer start with _ -> 0 in
             let blockend = try CommonSwarming.compute_block_num swarmer stop with _ -> 0 in
             pr "sf:%5Ld ef:%5Ld l:%Ld cl:%Ld > sc:%5d ec:%5d filename:%-30s \n" 
                      start
                      stop
                      length
                      current_length
                      blockstart
                      blockend
                      fname;
             (*make a chunk downloaded status string for a subfile*)
             (try 
                for i = blockstart to blockend do
                  Buffer.add_char buf (VB.state_to_char (VB.get downloaded i));
                done;
                pr "\n";
              with _ -> ())
           end;
           pr "\\</code\\>";
           "";
    ), ":\t\t\t\t\tget file block priorities for a file, and show subfile completion status";

    "set_subfile_prio", Arg_multiple 
      (fun args o ->
        match args with
        | filenum :: priochar :: subfilestart :: q ->
            let filenum = int_of_string filenum in
            let priochar = int_of_string priochar in
            let subfilestart = int_of_string subfilestart in
            let subfileend =
              match q with
              | subfileend :: _ -> int_of_string subfileend
              | [] -> subfilestart
            in
            let file = file_find filenum in
            let swarmer = CommonSwarming.file_swarmer file in
(*
            let priostring = 
              CommonSwarming.get_swarmer_chunk_priorities file in
*)
            let subfile1 = Unix32.find_file_index (file_fd file) subfilestart in
            let subfile2 = Unix32.find_file_index (file_fd file) subfileend in
            let subfile_pos = function (_,y,_) -> y in
            let subfile_len = function (_,_,y) -> y in
            let start = subfile_pos subfile1 in
            let stop = 
              subfile_pos subfile2 ++ subfile_len subfile2 
(*                 -- if subfile_len subfile2 > 0L then 1L else 0L  *)
            in
(*
            Printf.bprintf buf "file %s\nstart %Ld stop %Ld prio %u\n" 
              swarmer.CommonSwarming.s_filename start stop priochar;
*)
            CommonSwarming.swarmer_set_interval swarmer (start,stop,priochar);
            (* show file *)
(*             execute_command !CommonNetwork.network_commands o "vd" [string_of_int filenum]; *)
            string_of_int priochar
        | _ -> bad_number_of_args "" ""
    ), "set_subfile_prio <download id> <prio> <1st subfile (0-based)> <optional last subfile>";

    "reload_messages", Arg_none (fun o ->
        CommonMessages.load_message_file ();
        "\\<script type=\\\"text/javascript\\\"\\>top.window.location.reload();\\</script\\>"
    ), ":\t\t\treload messages file";

    "log", Arg_none (fun o ->
        let buf = o.conn_buf in
        log_to_buffer buf;
        _s "------------- End of log"
    ), ":\t\t\t\t\tdump current log state to console";

    "ansi", Arg_one (fun arg o ->
        let b = bool_of_string arg in
        if b then begin
            o.conn_output <- ANSI;
          end else
          o.conn_output <- TEXT;
        _s "$rdone$n"
    ), ":\t\t\t\t\ttoggle ansi terminal (devel)";

    "term", Arg_two (fun w h o ->
        let w = int_of_string w in
        let h = int_of_string h in
        o.conn_width <- w;
        o.conn_height <- h;
        "set"),
    "<width> <height> :\t\t\tset terminal width and height (devel)";

    "stdout", Arg_one (fun arg o ->
	if (bool_of_string arg) then
	  begin
	    lprintf_nl "Enable logging to stdout...";
	    log_to_file stdout;
	    lprintf_nl "Logging to stdout..."
	  end
	else
	  begin
	    lprintf_nl "Disable logging to stdout...";
	    close_log ();
	    if !!log_file <> "" then
	      begin
                let oc = open_out_gen [Open_creat; Open_wronly; Open_append] 0o644 !!log_file in
                  log_to_file oc;
                  lprintf_nl "Reopened %s" !!log_file
	      end
	  end;
        Printf.sprintf (_b "log to stdout %s")
        (if (bool_of_string arg) then _s "enabled" else _s "disabled")
    ), "<true|false> :\t\t\treactivate log to stdout";

    "debug_client", Arg_multiple (fun args o ->
        List.iter (fun arg ->
            let num = int_of_string arg in
            debug_clients := Intset.add num !debug_clients;
            (try let c = client_find num in client_debug c true with _ -> ())
        ) args;
        _s "done"
    ), "<client nums> :\t\tdebug message in communications with these clients";

    "debug_file", Arg_multiple (fun args o ->
        List.iter (fun arg ->
            let num = int_of_string arg in
            let file = file_find num in
            Printf.bprintf o.conn_buf
              "File %d:\n%s" num
              (file_debug file);
        ) args;
        _s "done"
    ), "<client nums> :\t\tdebug file state";

    "clear_debug", Arg_none (fun o ->

        Intset.iter (fun num ->
            try let c = client_find num in
              client_debug c false with _ -> ()
        ) !debug_clients;
        debug_clients := Intset.empty;
        _s "done"
    ), ":\t\t\t\tclear the table of clients being debugged";

    "merge", Arg_two (fun f1 f2 o ->
        let file1 = file_find (int_of_string f1) in
        let file2 = file_find (int_of_string f2) in
        CommonSwarming.merge file1 file2;
        "The two files are now merged"
    ), "<num1> <num2> :\t\t\ttry to swarm downloads from file <num2> (secondary) to file <num1> (primary)";

    "open_log", Arg_none (fun o ->
        if !!log_file <> "" then
	  begin
	    let log = !!log_file in
	      CommonOptions.log_file =:= log;
            Printf.sprintf "opened logfile %s" !!log_file
	  end
	else
          Printf.sprintf "works only if log_file is set"
    ), ":\t\t\t\tenable logging to file";

    "close_log", Arg_none (fun o ->
  lprintf_nl "Stopped logging...";
        close_log ();
        _s "log stopped"
    ), ":\t\t\t\tclose logging to file";

     "clear_log", Arg_none (fun o ->
        if !!log_file <> "" then
          begin
            close_log ();
            let oc = open_out_gen [Open_creat; Open_wronly; Open_trunc] 0o644 !!log_file in
              log_to_file oc;
              lprintf_nl "Cleared %s" !!log_file;
              Printf.sprintf "Logfile %s cleared" !!log_file
          end
        else
          Printf.sprintf "works only if log_file is set"
     ), ":\t\t\t\tclear log_file";

    "html_mods", Arg_none (fun o ->
        if !!html_mods then
          begin
            html_mods =:= false;
            commands_frame_height =:= 140;
          end
        else
          begin
            html_mods =:= true;
            html_mods_style =:= 0;
            commands_frame_height =:= CommonMessages.styles.(!!html_mods_style).frame_height;
            CommonMessages.colour_changer() ;
          end;

	"\\<script type='text/javascript'\\>top.window.location.replace('/');\\</script\\>"
    ), ":\t\t\t\ttoggle html_mods";


    "html_mods_style", Arg_multiple (fun args o ->
        let buf = o.conn_buf in
        if args = [] then begin
            Array.iteri (fun i style ->
                Printf.bprintf buf "%d: %s\n" i style.style_name;
            ) CommonMessages.styles;
            ""
          end
        else begin
            html_mods =:= true;
            html_mods_theme =:= "";
            let num = int_of_string (List.hd args) in

	    html_mods_style =:=
	      if num >= 0 && num < Array.length CommonMessages.styles then
                num else 0;
            commands_frame_height =:= CommonMessages.styles.(!!html_mods_style).frame_height;
            CommonMessages.colour_changer ();
	    "\\<script type='text/javascript'\\>top.window.location.replace('/');\\</script\\>"
          end

    ), ":\t\t\tselect html_mods_style <#>";

    "rss", Arg_none (fun o ->
        let buf = o.conn_buf in
        let module CW = CommonWeb in
        Hashtbl.iter (fun url feed ->
            let r = feed.CW.rss_value in
            if o.conn_output = HTML then begin
                Printf.bprintf buf "\\</pre\\>\\<div class=\\\"cs\\\"\\>";
                html_mods_table_header buf "rssTable" "results" [
                   ( Str, "sr", "Content", "Content" ) ;
                   ( Str, "sr", "MLDonkey Download", "Download" ) ];
                Printf.bprintf buf "\\<tr\\>";
                html_mods_td buf [
                  (r.Rss.ch_title ^ " : " ^ url ^ (Printf.sprintf ", loaded %d hours ago" (((last_time ()) - feed.CW.rss_date) / 3600)), "srh", r.Rss.ch_title);
                  ("", "srh", "") ];
                Printf.bprintf buf "\\</tr\\>"
              end
            else begin
                Printf.bprintf buf "%s:\n" url;
                Printf.bprintf buf "   loaded %d hours ago\n" (feed.CW.rss_date / 3600);
                Printf.bprintf buf "   title: %s\n" r.Rss.ch_title;
            end;
            html_mods_cntr_init ();
            List.iter (fun item ->
                match item.Rss.item_title, item.Rss.item_link with
                  None, _
                | _, None -> ()
                | Some title, Some link ->
                  if o.conn_output = HTML then begin
                      Printf.bprintf buf "\\<tr class=\\\"dl-%d\\\"\\>" (html_mods_cntr ());
                      html_mods_td buf [
                        (title, "sr", "\\<a href=\\\"" ^ link ^ "\\\"\\>" ^ title ^ "\\</a\\>");
                        (title, "sr", 
                          "\\<a href=\\\"submit?q=dllink+"
                          ^ (Url.encode link)
                          ^ "\\\"\\ title=\\\"\\dllink\\\"\\>dllink\\</a\\>"
                          ^
                          " \\<a href=\\\"submit?q=http+"
                          ^ (Url.encode link)
                          ^ "\\\"\\ title=\\\"\\http\\\"\\>http\\</a\\>"
                          ^
                          " \\<a href=\\\"submit?q=startbt+"
                          ^ (Url.encode link)
                          ^ "\\\"\\ title=\\\"\\startbt\\\"\\>startbt\\</a\\>"
                        )
		      ];
                      Printf.bprintf buf "\\</tr\\>"
                    end
                  else begin
                      Printf.bprintf buf "     %s\n" title;
                      Printf.bprintf buf "       > %s\n" link
                    end
            ) r.Rss.ch_items;
            if o.conn_output = HTML then
                Printf.bprintf buf "\\</table\\>\\</div\\>\\</div\\>\\<pre\\>";
        ) CW.rss_feeds;
        ""


    ), ":\t\t\t\t\tprint RSS feeds";

    "html_theme", Arg_multiple (fun args o ->
        let buf = o.conn_buf in
        if args = [] then begin
            Printf.bprintf buf "Usage: html_theme <theme name>\n";
            Printf.bprintf buf "To use internal theme: html_theme \\\"\\\"\n";
            Printf.bprintf buf "Current theme: %s\n\n" !!html_mods_theme;
            Printf.bprintf buf "Available themes:\n";
            if Sys.file_exists html_themes_dir then begin
                let list = Unix2.list_directory html_themes_dir in
                List.iter (fun d ->
                    if Unix2.is_directory (Filename.concat html_themes_dir d) then
                      Printf.bprintf buf "%s\n" d;
                ) (List.sort (fun d1 d2 -> compare d1 d2) list);
              end;
            ""
          end
        else begin
(* html_mods =:= true; *)
            html_mods_theme =:= List.hd args;
            "\\<script type=\\\"text/javascript\\\"\\>top.window.location.reload();\\</script\\>"
          end

    ), "<theme> :\t\t\tselect html_theme";

    "mem_stats", Arg_multiple (fun args o ->
        let buf = o.conn_buf in
	let level = match args with
	  [] -> 0
	| n :: _ -> int_of_string n in
        Heap.print_memstats level buf (use_html_mods o);
        ""
    ), ":\t\t\t\tprint memory stats [<verbosity #num>]";

    "close_all_sockets", Arg_none (fun o ->
        BasicSocket.close_all ();
        _s "All sockets closed"
    ), ":\t\t\tclose all opened sockets";

    "use_poll", Arg_one (fun arg o ->
        let b = bool_of_string arg in
        BasicSocket.use_poll b;
        Printf.sprintf "poll: %s" (string_of_bool b)
    ), "<bool> :\t\t\tuse poll instead of select";

    "close_fds", Arg_none (fun o ->
        Unix32.close_all ();
        let buf = o.conn_buf in
        if o.conn_output = HTML then
          html_mods_table_one_row buf "serversTable" "servers" [
            ("", "srh", "All files closed"); ]
        else
          Printf.bprintf buf "All files closed";
        ""
    ), ":\t\t\t\tclose all files (use to free space on disk after remove)";

    "debug_socks", Arg_none (fun o ->
        BasicSocket.print_sockets o.conn_buf;
        _s "done"
    ), ":\t\t\t\tfor debugging only";

    "block_list", Arg_none (fun o ->
      let buf = o.conn_buf in
      if o.conn_output = HTML then
	List.iter (fun (tablename, l) ->
	  html_mods_cntr_init ();
	  html_mods_table_header buf ~total:"1" tablename "servers" [
	    ( Str, "srh ac br", "Description (" ^ tablename ^ ")", "Description (" ^ tablename ^ ")") ;
	    ( Num, "srh ar", "Hits", "Hits") ;
	    ( Str, "srh ac", "Range", "Range")];
          let nhits = 
	    Ip_set.bl_fold_left (fun nhits br ->
		Printf.bprintf buf "\\<tr class=\\\"dl-%d\\\"\\>"
		  (html_mods_cntr ());
		html_mods_td buf [
		  ("Description", "sr br", br.Ip_set.blocking_description);
		  ("Hits", "sr ar br", string_of_int br.Ip_set.blocking_hits);
		  ("Range", "sr", Printf.sprintf "%s - %s"
		    (Ip.to_string br.Ip_set.blocking_begin)
		    (Ip.to_string br.Ip_set.blocking_end))];
		Printf.bprintf buf "\\</tr\\>";
	      (nhits + br.Ip_set.blocking_hits)
	    ) 0 l 
	  and nranges = Ip_set.bl_length l in
	  Printf.bprintf buf "\\<tr class=\\\"dl-%d\\\"\\>"
	    (html_mods_cntr ());
	  if nranges > 0 then
	  html_mods_td buf [
	    ("Total ranges", "sr br total", ("Total ranges " ^ string_of_int nranges));
	    ("Hits", "sr ar br total", Printf.sprintf "%s" (string_of_int nhits));
	    ("", "sr br total", "")]
	  else begin
	  html_mods_td buf [
	    ("no " ^ tablename ^ " loaded", "sr", "no " ^ tablename ^ " loaded");
	    ("", "sr", "");
	    ("", "sr", "")];
	  end;
	  Printf.bprintf buf "\\</tr\\>\\</table\\>\\<P\\>";
	) [
	  ("Web blocking list", !CommonBlocking.web_ip_blocking_list); 
	  ("Local blocking list", !CommonBlocking.ip_blocking_list)]
      else begin
	Printf.bprintf buf "Web blocking list\n";
	Ip_set.print_list buf !CommonBlocking.web_ip_blocking_list;
	Printf.bprintf buf "Local blocking list\n";
	Ip_set.print_list buf !CommonBlocking.ip_blocking_list;
      end;
      _s ""
    ), ":\t\t\t\tdisplay the list of blocked IP ranges that were hit";

    "block_test", Arg_one (fun arg o ->
      let ip = Ip.of_string arg in
      _s (match !Ip.banned (ip, None) with
          None -> "Not blocked"
        | Some reason ->
          Printf.sprintf "Blocked, %s\n" reason)
    ), "<ip> :\t\t\tcheck whether an IP is blocked";

    "debug_pictures", Arg_two (fun dir output o ->
        CommonPictures.compute_ocaml_code dir output;
        _s "done"
    ), ":\t\t\tfor debugging only";

    "debug_upnp", Arg_multiple ( fun args o ->
		match args with
			| ["init"] ->  
				UpnpClient.init_maps ();

			| ["add"; intPort; extPort; isTcp; notes ] ->
				UpnpClient.maps_add_item 1 (int_of_string intPort) (int_of_string extPort) (int_of_string isTcp) notes;
				
			| ["start"] -> 	
				UpnpClient.job_start ();
				
			| ["remove"; intPort; extPort; isTcp; notes] ->
				UpnpClient.maps_remove_item 1 (int_of_string intPort) (int_of_string extPort) (int_of_string isTcp) notes;
				
			| ["clear"] -> 	
				UpnpClient.remove_all_maps 0 ;
				
			| ["stop"] -> 	
				UpnpClient.job_stop 0;
				
			| ["show"] | [] ->
				let buf = o.conn_buf in
					let	maps = UpnpClient.maps_get () in
					Printf.bprintf buf "upnp port forwarding status:\n";
					List.iter (fun map ->
						let msg = UpnpClient.strings_port_map map in
						Printf.bprintf buf "%s\n" msg;
					) maps;
						
			| _ -> ();
				;
			_s "done"
    ), ":\t\t\t\t\t$debugging upnp\n"
       ^"\t\t\t\t\tfor example: \"add 4662 4662 1 ed_port\" add port forwarding intPort extPort isTcp notes\n"
       ^"\t\t\t\t\t\"remove 4662 4662 1 ed_port\" remove port forwarding intPort extPort isTcp notes\n"
       ^"\t\t\t\t\t\"clear\" clear all port forwarding\n"
       ^"\t\t\t\t\t\"show\" show all port forwarding info $n";
		
  ]<|MERGE_RESOLUTION|>--- conflicted
+++ resolved
@@ -3124,11 +3124,7 @@
         match args with
         | [] -> ""
         | "all"::[] ->
-<<<<<<< HEAD
-            Printf.bprintf buf "Verifying chunks of all file";
-=======
             Printf.bprintf buf "Verifying chunks of all files";
->>>>>>> 12025a3f
             List.iter file_check !!files;
             _s "done"
         | l ->
