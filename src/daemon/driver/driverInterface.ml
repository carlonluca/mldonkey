(* Copyright 2001, 2002 b8_bavard, b8_fee_carabine, INRIA *)
(*
    This file is part of mldonkey.

    mldonkey is free software; you can redistribute it and/or modify
    it under the terms of the GNU General Public License as published by
    the Free Software Foundation; either version 2 of the License, or
    (at your option) any later version.

    mldonkey is distributed in the hope that it will be useful,
    but WITHOUT ANY WARRANTY; without even the implied warranty of
    MERCHANTABILITY or FITNESS FOR A PARTICULAR PURPOSE.  See the
    GNU General Public License for more details.

    You should have received a copy of the GNU General Public License
    along with mldonkey; if not, write to the Free Software
    Foundation, Inc., 59 Temple Place, Suite 330, Boston, MA  02111-1307  USA
*)

open CommonInteractive
open Printf2
open CommonShared
open CommonEvent
open CommonRoom
open CommonComplexOptions
open CommonUser
open CommonSearch
open CommonNetwork
open CommonResult
open GuiTypes
open GuiProto
open CommonTypes
open CommonFile
open CommonClient
open CommonServer
open Options
open BasicSocket
open TcpBufferedSocket
open CommonOptions
open CommonGlobals
open CommonUserDb

module P = GuiProto

let log_prefix = "[dIface]"

let lprintf_nl fmt =
  lprintf_nl2 log_prefix fmt

let lprintf_n fmt =
  lprintf2 log_prefix fmt

let binary_gui_send gui t =
  match gui.gui_sock with
    None -> 
      Fifo.put core_gui_fifo t
  | Some sock ->
      try
        GuiEncoding.gui_send (GuiEncoding.to_gui gui.gui_proto_to_gui_version) 
        sock t
      with UnsupportedGuiMessage -> 
(* the message is probably not supported by this GUI *)

          ()
  
let gift_gui_send gui t =
  match gui.gui_sock with
    None -> 
      Fifo.put core_gui_fifo t
  | Some sock ->
      try
        GiftEncoding.gui_send gui sock t
      with UnsupportedGuiMessage -> 
(* the message is probably not supported by this GUI *)
          ()

let gui_send gui t =
  gui.gui_send gui t

let binary_result_handler gui num r =
  gui_send gui (P.Search_result (num, r.stored_result_num, None)) 

let gift_result_handler gui num r =
  gui.gui_id_counter <- gui.gui_id_counter + 1;
  gui_send gui (P.Search_result (num, gui.gui_id_counter, Some 
      (IndexedResults.get_result r))) 
          
let gui_can_write gui =
  match gui.gui_sock with
    None -> not !gui_reconnected
  | Some sock -> TcpBufferedSocket.can_write sock
          
let update_events gui update user_num map =
  if not gui.gui_poll then
    let gui_num = gui.gui_num in
    if update = 0 then
      addevent map user_num true
    else
    if update > 0 then
      (if update < gui_num then
          addevent map user_num true)
    else
      (if - update < gui_num then
          addevent map user_num true
        else
          addevent map user_num false)      
  
let update_user_info user =
  let impl = as_user_impl user in
  let update = impl.impl_user_update in
  let user_num = impl.impl_user_num in
  if update < !gui_counter then begin
      with_guis (fun gui -> 
          update_events gui update user_num (gui.gui_events.gui_users)
      );
      impl.impl_user_update <- !gui_counter
    end
  
let update_client_info client =
  let impl = as_client_impl client in
  let update = impl.impl_client_update in
  let client_num = impl.impl_client_num in
  if update < !gui_counter then begin
      with_guis (fun gui -> 
          if gui.gui_events.gui_interested_in_sources ||
            impl.impl_client_type land client_friend_tag <> 0 then begin
(*              lprintf "++++ adding client %b\n" gui.gui_events.gui_interested_in_sources; *)
              update_events gui update client_num (gui.gui_events.gui_clients)
            end
      );
      impl.impl_client_update <- !gui_counter
    end
  
let update_server_info server =
  let impl = as_server_impl server in
  let update = impl.impl_server_update in
  let server_num = impl.impl_server_num in
  if update < !gui_counter then begin
      with_guis (fun gui -> 
          update_events gui update server_num ( gui.gui_events.gui_servers)
      );
      impl.impl_server_update <- !gui_counter
    end
  
let update_file_info file =
  let impl = as_file_impl file in
  let update = impl.impl_file_update in
  let file_num = impl.impl_file_num in
  if update < !gui_counter then begin
      with_guis (fun gui -> 
          update_events gui update file_num (gui.gui_events.gui_files)
      );
      impl.impl_file_update <- !gui_counter
    end
  
let update_room_info room =
  let impl = as_room_impl room in
  let update = impl.impl_room_update in
  let room_num = impl.impl_room_num in
  if update < !gui_counter then begin
      with_guis (fun gui -> 
          update_events gui update room_num (gui.gui_events.gui_rooms)
      );
      impl.impl_room_update <- !gui_counter
    end
  
let update_network_info n =
  let update = 0 in
  if update < !gui_counter then begin
      with_guis (fun gui -> 
          update_events gui update n.network_num (gui.gui_events.gui_networks)
      );
    end
  
let update_result_info r =
  let r = IndexedResults.get_result r in
(*  let update = r.result_update in
  let result_num = r.result_num in
  if update < !gui_counter then begin *)
      with_guis (fun gui -> 
          update_events gui 0 r.result_num ( gui.gui_events.gui_results)
      ) (* ;
      r.result_update <- !gui_counter
    end *)
  
let update_shared_info shared =
  let impl = as_shared_impl shared in
  let update = impl.impl_shared_update in
  let shared_num = impl.impl_shared_num in
  if update < !gui_counter then begin
      with_guis (fun gui -> 
          update_events gui update shared_num ( gui.gui_events.gui_shared_files)
      );
      impl.impl_shared_update <- !gui_counter
    end

  
let catch m f =
  try f () with e ->
      lprintf "Exception %s for message %s\n" (Printexc2.to_string e) m

let send_event gui ev = 
  match ev with
  | Room_add_user_event (room, user) ->
      gui_send gui (P.Room_add_user (room_num room, user_num user)) 
      
  | Room_remove_user_event (room, user) ->
      gui_send gui (P.Room_remove_user (room_num room, user_num user))
      
  | Room_message_event (_, room, msg) ->            
      gui_send gui (P.Room_message (room_num room, msg))
      
  | Client_new_file_event (c, dirname, r) ->
      gui_send gui (P.Client_file (client_num c, dirname, 
                    r.stored_result_num) )

  | File_add_source_event (f,c) ->
      if gui.gui_events.gui_interested_in_sources then
        gui_send gui (P.File_add_source (file_num f, client_num c));      

  | File_update_availability (f,c,avail) ->
      gui_send gui (P.File_update_availability (file_num f, client_num c,avail));      
      
  | File_remove_source_event (f,c) ->
      if gui.gui_events.gui_interested_in_sources then
         gui_send gui (P.File_remove_source (file_num f, client_num c));      
      
  | Server_new_user_event (s,u) ->
      gui_send gui (P.Server_user (server_num s, user_num u))
      
  | Search_new_result_event (for_gui, events, int, r) ->      
      for_gui int r
(*      gui_send gui (P.Search_result (int, result_num r)) *)
    
  | Console_message_event msg ->
      gui_send gui (P.Console msg)

  | Root_console_message_event msg ->
      if user2_is_admin gui.gui_conn.conn_user.ui_user then gui_send gui (P.Console msg)

  | Network_info_event n ->
      gui_send gui (P.Network_info (network_info n))

  | _ ->  lprintf "Event not treated\n"
    
let send_update_file gui file_num update =
  let file = file_find file_num in
  if user2_can_view_file gui.gui_conn.conn_user.ui_user (file_owner file) (file_group file) then
  begin
  let impl = as_file_impl file in
  let file_info = if update then
      P.File_info (file_info file) 
    else
      P.File_downloaded (impl.impl_file_num,
        impl.impl_file_downloaded,
        file_download_rate impl,
        impl.impl_file_last_seen)
  in
  gui_send gui file_info
  end

let send_update_user gui user_num update =
  let user = user_find user_num in
  let user_info = P.User_info (user_info user) in
  gui_send gui user_info
  
let send_update_network gui network_num update =
  let network = network_find_by_num network_num in
  let network_info = P.Network_info (network_info network) in
  gui_send gui network_info
  
let send_update_client gui client_num update =
  let client = client_find client_num in
  let impl = as_client_impl client in
  let client_info = if update then
      P.Client_info (client_info client) 
    else
      P.Client_state (
        impl.impl_client_num, 
        impl.impl_client_state) 
  in
  gui_send gui client_info
  
let send_update_server gui server_num update =
  let server = server_find server_num in
  let impl = as_server_impl server in
  let server_info = if update then
      P.Server_info (server_info server) 
    else
      P.Server_state (impl.impl_server_num, impl.impl_server_state)
  in
  gui_send gui server_info

let send_update_room gui room_num update =
  let room = room_find room_num in
  let room_info = P.Room_info (room_info room) in
  gui_send gui room_info

let send_update_result gui result_num update =
  let r = find_result result_num in
  let result_info = P.Result_info (IndexedResults.get_result r) in
  gui_send gui result_info  
  
  let send_update_shared gui shfile_num update =
    let shared = CommonShared.shared_find shfile_num in
    let impl = as_shared_impl shared in
    let msg = if update then
        P.Shared_file_info (shared_info shared)
      else
        P.Shared_file_upload (
          impl.impl_shared_num,
          impl.impl_shared_uploaded, 
          impl.impl_shared_requests)
    in
    gui_send gui msg

let send_update_old gui =
  match gui.gui_events.gui_old_events with
  | ev :: tail ->
      gui.gui_events.gui_old_events <- tail;
      send_event gui ev;
      true
  | [] ->
      match gui.gui_events.gui_new_events with
        [] -> false
      | list ->
          gui.gui_events.gui_old_events <- List.rev list;
          gui.gui_events.gui_new_events <- [];
          true

let startup_time = Unix.gettimeofday()
let send_sysinfo_data gui =
  let bool_to_string b = if b then "true" else "false" in
  let pair_list = [
    ("buildinfo_version_core", "MLNet Multi-Network p2p client version " ^ Autoconf.current_version);
    ("buildinfo_version_scm", Autoconf.scm_version);
    ("buildinfo_version_ocaml", Sys.ocaml_version);
    ("buildinfo_version_cc", Autoconf.cc_version);
    ("buildinfo_version_cxx", Autoconf.cxx_version);
    ("buildinfo_version_build_machine", Autoconf.build_system);
    ("buildinfo_version_build_machine_glibc", Autoconf.glibc_version);
    ("buildinfo_version_runtime_glibc", MlUnix.glibc_version_num ());
<<<<<<< HEAD
    ("buildinfo_version_zlib", Zlib2.zlib_version_num ());
=======
    ("buildinfo_version_zlib", Zlib.zlib_version_num ());
>>>>>>> ef5f79ed
    ("buildinfo_version_bzip2", if Autoconf.bzip2 then Misc2.bzlib_version_num () else "");
    ("buildinfo_net_donkey", bool_to_string (Autoconf.donkey = "yes"));
    ("buildinfo_net_bt", bool_to_string (Autoconf.bittorrent = "yes"));
    ("buildinfo_net_dc", bool_to_string (Autoconf.direct_connect = "yes"));
    ("buildinfo_net_ft", bool_to_string (Autoconf.fasttrack = "yes"));
    ("buildinfo_net_gt", bool_to_string (Autoconf.gnutella = "yes"));
    ("buildinfo_net_gt2", bool_to_string (Autoconf.gnutella2 = "yes"));
    ("buildinfo_net_filetp", bool_to_string (Autoconf.filetp = "yes"));
    ("buildinfo_gd", bool_to_string Autoconf.has_gd);
    ("buildinfo_gd_jpg", bool_to_string Autoconf.has_gd_jpg);
    ("buildinfo_gd_png", bool_to_string Autoconf.has_gd_png);
    ("buildinfo_iconv", bool_to_string Autoconf.has_iconv);
    ("buildinfo_iconv_conversion", bool_to_string !Charset.Locale.conversion_enabled);
    ("buildinfo_magic", bool_to_string Autoconf.magic);
    ("buildinfo_magic_works", bool_to_string !Autoconf.magic_works);
    ("buildinfo_upnp_natpmp", bool_to_string Autoconf.upnp_natpmp);
    ("buildinfo_check_bounds", bool_to_string Autoconf.check_bounds);
    ("buildinfo_machine_endianness", Unix2.endianness ());
    ("buildinfo_configure_args", Autoconf.configure_arguments);
    ("buildinfo_patches", !patches_string);
    ("buildinfo_threads", bool_to_string (BasicSocket.has_threads ()));
    ("runinfo_user", gui.gui_conn.conn_user.ui_user.user_name);
    ("runinfo_user_emptypwd", bool_to_string (has_empty_password gui.gui_conn.conn_user.ui_user));
<<<<<<< HEAD
    ("runinfo_core_start_time", string_of_int (int_of_float (Float.round startup_time)));
=======
    ("runinfo_core_start_time", string_of_int (int_of_float (floor (startup_time +. 0.5))));
>>>>>>> ef5f79ed
    ("runinfo_core_uptime", string_of_int (last_time () - start_time));
    ("runinfo_core_user", try (Unix.getpwuid (Unix.getuid ())).Unix.pw_name with | _ -> "");
    ("runinfo_core_group", try (Unix.getgrgid (Unix.getgid())).Unix.gr_name with | _ -> "");
    ("runinfo_net_donkey", bool_to_string (Autoconf.donkey = "yes" && !!enable_donkey));
    ("runinfo_net_overnet", bool_to_string (Autoconf.donkey = "yes" && !!enable_overnet));
    ("runinfo_net_kademlia", bool_to_string (Autoconf.donkey = "yes" && !!enable_kademlia));
    ("runinfo_net_bt", bool_to_string (Autoconf.bittorrent = "yes" && !!enable_bittorrent));
    ("runinfo_net_dc", bool_to_string (Autoconf.direct_connect = "yes" && !!enable_directconnect));
    ("runinfo_net_ft", bool_to_string (Autoconf.fasttrack = "yes" && !!enable_fasttrack));
    ("runinfo_net_gt", bool_to_string (Autoconf.gnutella = "yes" && !!enable_gnutella));
    ("runinfo_net_gt2", bool_to_string (Autoconf.gnutella2 = "yes" && !!enable_gnutella2));
    ("runinfo_net_filetp", bool_to_string (Autoconf.filetp = "yes" && !!enable_fileTP));
    ("runinfo_server_usage", bool_to_string !!enable_servers);
    ("runinfo_geoip", bool_to_string (Geoip.active ()));
    ("runinfo_bloc_local", string_of_int (Ip_set.bl_length !CommonBlocking.ip_blocking_list));
    ("runinfo_bloc_web", string_of_int (Ip_set.bl_length !CommonBlocking.web_ip_blocking_list));
    ("runinfo_dns", bool_to_string !DriverInteractive.dns_works);
    ("runinfo_host_machine", Unix32.uname ());
    ("runinfo_host_machine_supported", bool_to_string (Unix32.os_supported ()));
    ("runinfo_lang", Charset.Locale.default_language);
    ("runinfo_locale", Charset.Locale.locale_string);
    ("runinfo_tz", Rss_date.mk_timezone (Unix.time ()));
    ("runinfo_max_string", string_of_int Sys.max_string_length);
    ("runinfo_word_size", string_of_int Sys.word_size);
    ("runinfo_max_arr_size", string_of_int Sys.max_array_length);
    ("runinfo_max_int_size", string_of_int Pervasives.max_int);
    ("runinfo_max_fds", string_of_int (Unix2.c_getdtablesize ()));
    ("runinfo_max_file_size", string_of_int (Unix2.c_sizeofoff_t ()))
  ] in
  let ref_pair_list = ref pair_list in
  networks_iter (fun r ->
    List.iter (fun (p, s) -> if p <> 0 then ref_pair_list := !ref_pair_list @ [
      ("port_" ^ (string_of_int p), r.network_name ^ "|" ^ s);
    ]) (network_ports r)
  );
  List.iter (fun (p, s) -> if p <> 0 then ref_pair_list := !ref_pair_list @ [
    ("port_" ^ (string_of_int p) ^ "_net", "Core" ^ "|" ^ s);
  ]) (network_ports (network_find_by_name "Global Shares"));
  let ref_dir_list = ref [
    (Filename2.temp_dir_name (), "$MLDONKEY_TEMP");
    (!!temp_directory, "temp/downloading");
    (Sys.getcwd (), "core/ini files");
  ] in
  List.iter (fun dir ->
    ref_dir_list := (dir.shdir_dirname, (Printf.sprintf "shared (%s)" dir.shdir_strategy))
    :: !ref_dir_list) !!shared_directories;
  List.iter ( fun (dir, strategy) ->
    let diskused = match Unix32.diskused dir with
    | None -> ""
    | Some du -> Int64.to_string du
    in
    let diskfree = match Unix32.diskfree dir with
    | None -> ""
    | Some df -> Int64.to_string df
    in
    let percentfree = match Unix32.percentfree dir with
    | None -> ""
<<<<<<< HEAD
    | Some p -> Int.to_string p
=======
    | Some p -> string_of_int p
>>>>>>> ef5f79ed
    in
    let filesystem = Unix32.filesystem dir in
    ref_pair_list := !ref_pair_list @ [
      ("dir_" ^ dir, strategy ^ "|" ^ diskused ^ "|" ^ diskfree ^ "|" ^ percentfree ^ "|" ^ filesystem)
    ];
  ) !ref_dir_list;
  gui_send gui (P.SysInfo !ref_pair_list)

let connecting_writer gui _ =
  try
    let rec iter list =
      if gui_can_write gui then
        match list with
          [] -> if send_update_old gui then iter []
        |  (events, f) :: tail ->
            match events.num_list with
              [] -> iter tail
            | num :: tail ->
                events.num_list <- tail;
                let update = Intmap.find num events.num_map in
                events.num_map <- Intmap.remove num events.num_map ;
                (try f gui num update with _ -> ());
                iter list
    in
    iter [
        (gui.gui_events.gui_files, send_update_file);
        (gui.gui_events.gui_users, send_update_user);
        (gui.gui_events.gui_clients, send_update_client);
        (gui.gui_events.gui_servers, send_update_server);
        (gui.gui_events.gui_rooms, send_update_room);
        (gui.gui_events.gui_results, send_update_result);
        (gui.gui_events.gui_shared_files, send_update_shared);      
        (gui.gui_events.gui_networks, send_update_network);      
      ]

                    
          
          (*
      getevents  gui
        [
        
        (gui.gui_files, send_update_file);
        
        (gui.gui_users, send_update_user);
        
        (gui.gui_clients, send_update_client);
        
        (gui.gui_servers, send_update_server);
        
        (gui.gui_rooms, send_update_room);
        
        (gui.gui_results, send_update_result);
        
        (gui.gui_shared_files, send_update_shared);
      
      ]
send_update_old        
  *)
  with _ -> ()

let console_messages = Fifo.create ()
        
let gui_closed gui sock  msg =
(*  lprintf "DISCONNECTED FROM GUI %s\n" msg; *)
  guis := List2.removeq gui !guis



let gui_initialize gui = 

  gui.gui_initialized <- true;
  networks_iter_all (fun n ->
      gui_send gui (Network_info (network_info n)));
  gui_send gui (Console (Printf.sprintf "Welcome to MLDonkey %s\n" Autoconf.current_version));
  (match DriverInteractive.real_startup_message () with
    Some s -> gui_send gui (Console s);
  | None -> ());
  
  if gui.gui_poll then begin
      
      let gui = gui.gui_events in
      gui.gui_new_events <- [];
      gui.gui_old_events <- [];
      
      gui.gui_files <- create_events ();            
      gui.gui_clients <- create_events ();
      gui.gui_servers <- create_events ();
      gui.gui_rooms <- create_events ();
      gui.gui_users <- create_events ();
      gui.gui_results <- create_events ();
      gui.gui_shared_files <- create_events ();
      gui.gui_networks <- create_events ();
    
    
    end else begin
      
      List.iter (fun c ->
          addevent gui.gui_events.gui_clients (client_num c) true
      ) !!friends;
      
      List.iter (fun file ->
          addevent gui.gui_events.gui_files (file_num file) true;
          let sources = file_active_sources file in
          if gui.gui_events.gui_interested_in_sources then
            List.iter (fun c ->
                addevent gui.gui_events.gui_clients (client_num c) true;
                gui.gui_events.gui_new_events <-
                  (File_add_source_event (file,c))
                :: gui.gui_events.gui_new_events
            ) sources
      ) (user2_filter_files !!files gui.gui_conn.conn_user.ui_user);
      
      List.iter (fun file ->
          addevent gui.gui_events.gui_files (file_num file) true;
      ) !!done_files;
      
      networks_iter_all (fun n ->
          List.iter (fun s ->
              addevent gui.gui_events.gui_servers (server_num s) true
          ) (network_connected_servers n)
      );
      
      server_iter (fun s ->
          addevent gui.gui_events.gui_servers (server_num s) true
      );
      
      rooms_iter (fun room ->
          if room_state room <> RoomClosed then begin
              addevent gui.gui_events.gui_rooms (room_num room) true;
              List.iter (fun user ->
                  lprintf "room add user\n"; 
                  addevent gui.gui_events.gui_users (user_num user) true;
                  gui.gui_events.gui_new_events <-
                    (Room_add_user_event (room,user))
                  :: gui.gui_events.gui_new_events
              ) (room_users room)
            
            end
      );
      
      if user2_can_view_uploads gui.gui_conn.conn_user.ui_user then
      shared_iter (fun s ->
          addevent gui.gui_events.gui_shared_files (shared_num s) true
      );
      
      Fifo.iter (fun ev ->
          gui.gui_events.gui_new_events <- ev :: gui.gui_events.gui_new_events
      ) console_messages;                
      
      gui_send gui (
        P.Options_info (simple_options "" downloads_ini (user2_is_admin gui.gui_conn.conn_user.ui_user)));

      networks_iter_all (fun r ->
          List.iter (fun opfile ->
              let prefix = r.network_shortname ^ "-" in
              let args = simple_options prefix opfile (user2_is_admin gui.gui_conn.conn_user.ui_user) in
              gui_send gui (P.Options_info args)) r.network_config_file);

(* Options panels defined in downloads.ini *)
      if user2_is_admin gui.gui_conn.conn_user.ui_user then
      List.iter (fun s ->
          let section = section_name s in
          List.iter (fun o ->
              gui_send gui (
                P.Add_section_option (section, o))
          ) (strings_of_section_options "" s)
      ) (sections downloads_ini);

(* Options panels defined in users.ini *)
      if user2_is_admin gui.gui_conn.conn_user.ui_user then
      List.iter (fun s ->
          let section = section_name s in
          List.iter (fun o ->
              gui_send gui (
                P.Add_section_option (section, o))
          ) (strings_of_section_options "" s)
      ) (sections users_ini);

(* Options panels defined in each plugin *)
      if user2_is_admin gui.gui_conn.conn_user.ui_user then
      networks_iter_all (fun r ->
          let prefix = r.network_shortname ^ "-" in
          List.iter (fun file ->
              
              List.iter (fun s ->
                  let _ = section_name s in
                  List.iter (fun o ->
                      gui_send gui (
                        P.Add_plugin_option (r.network_name, o)
                      )
                  ) (strings_of_section_options prefix s)
              ) (sections file)
          ) r.network_config_file
      );
      
      gui_send gui (P.DefineSearches (CommonComplexOptions.customized_queries()));
      match gui.gui_sock with
        None -> ()
      | Some sock ->
          TcpBufferedSocket.must_write sock true;
          set_handler sock WRITE_DONE (connecting_writer gui);
    end
  
let gui_reader (gui: gui_record) t _ =
  
  let module P = GuiProto in  
  try
    match t with    
    
    | GuiProtocol version ->
        let version = min GuiProto.best_gui_version version in
        gui.gui_proto_to_gui_version <- Array.make 
          (to_gui_last_opcode + 1) version;
        gui.gui_proto_from_gui_version <- Array.make 
          (from_gui_last_opcode + 1) version;
        if not !verbose_no_login then lprintf_nl "GUI protocol %d" version    
    
    | P.GuiExtensions list ->
        List.iter (fun (ext, bool) ->
            if ext = P.gui_extension_poll then
              (            
                lprintf "Extension POLL %s\n" (string_of_bool bool); 
                gui.gui_poll <- bool
              ) 
        ) list
    
    | P.InterestedInSources interested -> 
(*        lprintf "InterestedInSources %b\n" interested; *)
        let ev = gui.gui_events in
        ev.gui_interested_in_sources <- interested;
        if interested then begin
            
(*            lprintf "--------- send sources to GUI --------\n"; *)
            List.iter (fun file ->
                List.iter (fun c ->
(*                    lprintf "   ++ send source to GUI --------\n"; *)
                    addevent gui.gui_events.gui_clients (client_num c) true;
                    gui.gui_events.gui_new_events <-
                    (File_add_source_event (file,c))
                    :: gui.gui_events.gui_new_events
                ) (file_active_sources file)
            ) (user2_filter_files !!files gui.gui_conn.conn_user.ui_user);
            
          end
    
    | P.Password (user, pass) ->
        begin
          if not !verbose_no_login then lprintf_nl "GUI connection from user %s" user;
          match gui.gui_sock with
            Some sock when not (valid_password user pass) ->
              gui_send gui BadPassword;                  
              set_lifetime sock 5.;
              if not !verbose_no_login then lprintf_nl "GUI connection BAD PASSWORD for user %s" user; 
              TcpBufferedSocket.close sock (Closed_for_error "Bad Password")
          
          | _ ->
              guis := gui :: !guis;
              gui.gui_auth <- true;
              gui.gui_conn.conn_user <- find_ui_user user;
              
              if not gui.gui_initialized then 
                gui_initialize gui;
        
        end
    | _ ->
        if gui.gui_auth then
          let _ =
            if not gui.gui_initialized then 
              gui_initialize gui;
          in
          begin
            match gui.gui_sock with
              None -> ()
            | Some sock ->
                TcpBufferedSocket.set_lifetime sock 3600.;
          end;
          match t with
          | P.Command cmd ->
              let o = gui.gui_conn in
              let buf = o.conn_buf in
              Buffer.reset buf; 
              Buffer.add_string buf "\n----------------------------------\n";
              Printf.bprintf buf "Eval command: %s\n\n" cmd;
              DriverControlers.eval (ref true) cmd o;
              Buffer.add_string buf "\n\n";
              gui_send gui (P.Console (
                  DriverControlers.dollar_escape o false
                    (Buffer.contents buf)))
          
          | P.MessageVersions list ->
              List.iter (fun (opcode, from_guip, proto) ->
                  if from_guip then
                    (if opcode <= from_gui_last_opcode then
                        gui.gui_proto_from_gui_version.(opcode) <- proto)
                  else
                    (if opcode <= to_gui_last_opcode then
                        gui.gui_proto_to_gui_version.(opcode) <- proto)
              ) list
          
          | P.SetOption (name, value) ->
              let o = gui.gui_conn in
              let gui_type, ip, port =
                match o.conn_info with
                | None -> None, None, None
                | Some (gui_type, (ip, port)) -> Some gui_type, Some ip, Some port
              in
              if user2_is_admin gui.gui_conn.conn_user.ui_user then
                CommonInteractive.set_fully_qualified_options name value
                  ~user:(Some o.conn_user.ui_user.user_name)
                  ~ip:ip ~port:port ~gui_type:gui_type ()
              else
                begin
                  let buf = o.conn_buf in
                  Buffer.reset buf; 
                  Buffer.add_string buf "\nYou are not allowed to change options\n";
                  gui_send gui (P.Console (
                      DriverControlers.dollar_escape o false
                        (Buffer.contents buf)))
                end
          
          | P.CloseSearch (num, forget) ->
              let s = List.assoc num gui.gui_searches in
              if forget then search_forget gui.gui_conn.conn_user s
              else search_close s
          
          | P.SendMessage (num, msg) ->
              begin
                try
                  let room = room_find num in
                  room_send_message room msg
                with _ ->
                    match msg with (* no room ... maybe a private message *)
                      PrivateMessage (num, s) -> 
                        client_say (client_find num) s
                    | _ -> assert false
              end
          
          | P.EnableNetwork (num, bool) ->
              if user2_is_admin gui.gui_conn.conn_user.ui_user then
              let n = network_find_by_num num in
              if network_is_enabled n <> bool then
                (try
                    if bool then network_enable n else network_disable n;
                  with e ->
                      lprintf "Exception %s in network enable/disable\n" 
                        (Printexc2.to_string e);
                );
              gui_send gui (P.Network_info (network_info n))
          
          | P.ExtendedSearch (num, e) ->
              let user = gui.gui_conn.conn_user in
              let s = 
                if num = -1 then
                  match user.ui_user_searches with
                    [] -> raise Not_found
                  | s :: _ -> s
                else
                  List.assoc num gui.gui_searches in
              networks_iter (fun r -> 
                  if s.search_network = 0 ||
                    r.network_num = s.search_network
                  then
                    network_extend_search r s e)
          
          | P.KillServer -> 
              if user2_is_admin gui.gui_conn.conn_user.ui_user then
                CommonInteractive.clean_exit 0
              else
                begin
                  let o = gui.gui_conn in
                  let buf = o.conn_buf in
                  Buffer.reset buf; 
                  Buffer.add_string buf "\nYou are not allowed to kill MLDonkey\n";
                  gui_send gui (P.Console (
                      DriverControlers.dollar_escape o false
                        (Buffer.contents buf)))
                end
          
          | P.Search_query s ->
              
              let search_num = s.GuiTypes.search_num in
              add_timer 60. (fun _ ->
                  gui_send gui (Search_waiting (search_num, 0))
              );
              gui.gui_id_counter <- max gui.gui_id_counter search_num;
              
              let user = gui.gui_conn.conn_user in
              let query = 
                try CommonIndexing.simplify_query
                    (CommonSearch.mftp_query_of_query_entry 
                      s.GuiTypes.search_query)
                with Not_found ->
                    lprintf "Not_found in mftp_query_of_query_entry\n";
                    raise Not_found
              in
              let buf = Buffer.create 100 in
              let num = s.GuiTypes.search_num in
              let search = CommonSearch.new_search user
                  { s with GuiTypes.search_query = query} in
              gui.gui_search_nums <- num ::  gui.gui_search_nums;
              gui.gui_searches <- (num, search) :: gui.gui_searches;
              search.op_search_new_result_handlers <- (fun r ->
                  CommonEvent.add_event
                    (Search_new_result_event (
                      gui.gui_result_handler, gui.gui_events, num, r))
              ) :: search.op_search_new_result_handlers;
              networks_iter (fun r -> 
                  if search.search_network = 0 ||
                    r.network_num = search.search_network
                  then network_search r search buf);
          
          | P.Download_query (filenames, num, force) ->
              let r = find_result num in
              let files = result_download r filenames force gui.gui_conn.conn_user.ui_user in
              List.iter CommonInteractive.start_download files
          
          | P.ConnectMore_query ->
              networks_iter network_connect_servers
          
          | P.Url url ->
              let query_networks url = 
                if not (networks_iter_until_true
                    (fun n ->
                       try
                         let s,r =
                            network_parse_url n url
                              gui.gui_conn.conn_user.ui_user
                              gui.gui_conn.conn_user.ui_user.user_default_group
                         in r
                       with e ->
                         lprintf "Exception %s for network %s\n"
                           (Printexc2.to_string e) (n.network_name);
                         false
                    )) then
                   lprintf "Unable to match URL\n"
                else
                   lprintf "done\n"
              in
              if (String2.starts_with url "http") then (
                let u = Url.of_string url in
                let module H = Http_client in
                let r = {
                  H.basic_request with
                    H.req_url =  u;
                    H.req_proxy = !CommonOptions.http_proxy;
                    H.req_request = H.HEAD;
                    H.req_user_agent = get_user_agent ();
                } in
                H.whead r 
                  (fun headers ->
                    (* Combine the list of header fields into one string *)
                    let concat_headers = 
                      (List.fold_right (fun (n, c) t -> n ^ ": " ^ c ^ "\n" ^ t) headers "")
                    in
                    ignore (query_networks concat_headers)
                  );
                lprintf "Parsing HTTP url..."
                )
              else
                query_networks url
          
          | P.GetUploaders ->
              if user2_can_view_uploads gui.gui_conn.conn_user.ui_user then
              gui_send gui (P.Uploaders
                  (List2.tail_map (fun c -> client_num c) 
                  (Intmap.to_list !uploaders)))
          
          | P.GetPending ->
              if user2_can_view_uploads gui.gui_conn.conn_user.ui_user then
              gui_send gui (P.Pending (
                  List2.tail_map (fun c -> client_num c)
                  (Intmap.to_list !CommonUploads.pending_slots_map)))
          
          | P.RemoveServer_query num ->
              server_remove (server_find num)
          
          | P.SaveOptions_query list ->
              let o = gui.gui_conn in
              let gui_type, ip, port =
                match o.conn_info with
                | None -> None, None, None
                | Some (gui_type, (ip, port)) -> Some gui_type, Some ip, Some port
              in
              if user2_is_admin gui.gui_conn.conn_user.ui_user then
              List.iter (fun (name, value) ->
                  CommonInteractive.set_fully_qualified_options name value
                    ~user:(Some o.conn_user.ui_user.user_name)
                    ~ip:ip ~port:port ~gui_type:gui_type ();
              ) list;
              DriverInteractive.save_config ()
          
          | P.RemoveDownload_query num ->
              file_cancel (file_find num) gui.gui_conn.conn_user.ui_user
          
          | P.ViewUsers num -> 
              let s = server_find num in
              server_query_users s
          
          | P.ServerUsers_query num -> 
              let s = server_find num in
              server_query_users s
          
          | P.SetFilePriority (num, prio) ->
              let file = file_find num in
              set_file_priority file prio;
              CommonInteractive.force_download_quotas ()
          
          | P.SaveFile (num, name) ->
              let file = file_find num in
              set_file_best_name file name 0;
              (match file_state file with
                  FileDownloaded ->
                    file_save_as file name;
                    file_commit file
                | _ -> ())
          
          | P.Preview num ->
              begin
                let file = file_find num in
                file_preview file
              end
          
          | P.AddClientFriend num ->
              let c = client_find num in
              friend_add c
          
          | P.BrowseUser num ->
              let user = user_find num in
              user_browse_files user
          
          | P.GetClient_files num ->        
              let c = client_find num in
(*        lprintf "GetClient_files %d\n" num;  *)
              List.iter (fun (dirname, r) ->
(* delay sending to update *)
                  client_new_file c dirname r
              ) (client_files c)
          
          | P.GetClient_info num ->
              addevent gui.gui_events.gui_clients num true
          
          | P.GetUser_info num ->
              addevent gui.gui_events.gui_users num true
          
          | P.GetServer_users num ->    
              let s = server_find num in
              let users = server_users s in
              List.iter (fun user ->
                  server_new_user s user
              ) users
          
          | P.GetServer_info num ->
              addevent gui.gui_events.gui_servers num true
          
          | P.GetFile_locations num ->
              let file = file_find num in
              let clients = file_active_sources file in
              List.iter (fun c ->
                  file_add_source file c
              ) clients
          
          | P.GetFile_info num ->
              addevent gui.gui_events.gui_files num true
          
          | P.RenameFile (num, new_name) ->
              let file = file_find num in
              set_file_best_name file new_name 0;
              addevent gui.gui_events.gui_files num true
          
          | P.ConnectFriend num 
          | P.ConnectClient num
            ->
              let c = client_find num in
              client_connect c
          
          | P.DisconnectClient num ->
              if user2_can_view_uploads gui.gui_conn.conn_user.ui_user then
              let c = client_find num in
              client_disconnect c
          
          | P.ConnectServer num -> 
              server_connect (server_find num)
          
          | P.DisconnectServer num -> 
              server_disconnect (server_find num)
          
          | P.ConnectAll num -> 
              let file = file_find num in
              file_recover file        
          
          | P.QueryFormat num ->
              begin
                try
                  let file = file_find num in
                  let filename = file_disk_name file in
                  let format = CommonMultimedia.get_info filename in
                  set_file_format file format;
                  file_must_update file;
                with _ -> ()
              end
          
          | P.ModifyMp3Tags (num, tag) ->
              begin
                try 
                  let file = file_find num in
                  let filename = file_disk_name file in
                  Mp3tag.Id3v1.write tag filename;
                with 
                  _ -> ()
              end
          
          | P.SwitchDownload (num, resume) ->
              let file = file_find num in
              if resume then
                file_resume file gui.gui_conn.conn_user.ui_user
              else
                file_pause file gui.gui_conn.conn_user.ui_user
          
          | P.FindFriend user -> 
              networks_iter (fun n ->
                  List.iter (fun s -> server_find_user s user) 
                  (network_connected_servers n))
          
          | P.RemoveFriend num -> 
              let c = client_find num in
              friend_remove c 
          
          | P.RemoveAllFriends ->
              List.iter (fun c ->
                  friend_remove c
              ) !!friends
          
          | P.CleanOldServers -> 
              networks_iter network_clean_servers
          
          | P.AddUserFriend num ->
              let user = user_find num in
              user_set_friend user
          
          | P.VerifyAllChunks num ->
              let file = file_find num in
              file_check file 
          
          | P.Password _ | P.GuiProtocol _ | P.GuiExtensions _ 
          | P.InterestedInSources _ -> 
(* These messages are handled before, since they can be received without
  authentication *)
              assert false

(* version 3 *)
          
          | P.MessageToClient (num, mes) ->
              lprintf "MessageToClient(%d,%s)\n" num mes;
              let c = client_find num in
              client_say c mes
          
          | P.GetConnectedServers ->
              let list = ref [] in
              networks_iter (fun n ->
                  list := network_connected_servers n @ !list);
              gui_send gui (P.ConnectedServers (List2.tail_map
                    server_info !list))
          
          | P.GetDownloadedFiles ->
              gui_send gui (P.DownloadedFiles
                  (List2.tail_map file_info !!done_files))
          
          | P.GetDownloadFiles -> 
              gui_send gui (P.DownloadFiles
                  (List2.tail_map file_info !!files))              
          
          | GetSearches ->
              let user = gui.gui_conn.conn_user in
              let searches = user.ui_user_searches in
              List.iter (fun s ->
                  let module P = GuiTypes in
                  gui_send gui (Search {
                      P.search_num = s.search_num;
                      P.search_type = s.search_type;
                      P.search_query = s.search_string;
                      P.search_max_hits = s.search_max_hits;
                      P.search_network = s.search_network;
                    });                  
              ) searches
          
          | GetSearch num ->
              let user = gui.gui_conn.conn_user in
              let searches = user.ui_user_searches in
              (try
                  List.iter (fun s ->
                      if s.search_num = num then begin
(* Send the search description *)
                          let module P = GuiTypes in
                          gui_send gui (Search {
                              P.search_num = num;
                              P.search_type = s.search_type;
                              P.search_query = s.search_string;
                              P.search_max_hits = s.search_max_hits;
                              P.search_network = s.search_network;
                            });
                          
(* Send the results corresponding to this search *)
                          gui.gui_search_nums <- num ::  gui.gui_search_nums;
                          gui.gui_searches <- (num, s) :: gui.gui_searches;
                          s.op_search_new_result_handlers <- (fun r ->
                              CommonEvent.add_event
                                (Search_new_result_event (
                                  gui.gui_result_handler, gui.gui_events, num, r))
                          ) :: s.op_search_new_result_handlers;
                          
                          Intmap.iter (fun _ (_, r) ->
                              CommonEvent.add_event
                                (Search_new_result_event (
                                  gui.gui_result_handler, gui.gui_events, 
                                  num, r))                              
                          ) s.search_results
                          
                        end
                  ) searches                
                with
                | Exit -> ()
                | Not_found ->
                    failwith (Printf.sprintf "No such search %d" num)
              )
          | SetRoomState (num, state) ->
              if num > 0 then begin
                  let room = room_find num in
                  match state with
                    RoomOpened -> room_resume room
                  | RoomClosed -> room_close room
                  | RoomPaused -> room_pause room
                end
  
          | NetworkMessage (num, s) ->
              let n = network_find_by_num num in
              network_gui_message n s gui.gui_conn.conn_user.ui_user
                
          | AddServer_query (num, ip, port) ->
              let n = network_find_by_num num in
(* [CONTRIBUTE:] change the GUI protocol to transfer an address (ip/name)
  instead of just an ip. *)
              
              let s = network_add_server n (Ip.addr_of_ip ip) port in
              server_connect s
          | RefreshUploadStats ->
              if user2_can_view_uploads gui.gui_conn.conn_user.ui_user then
              shared_iter (fun s ->
                  update_shared_info s;
              ) 

          | P.GetVersion ->
              gui_send gui (P.Version Autoconf.current_version)

          | P.GetStats num ->
              let n = network_find_by_num num in
              let l = network_stat_info_list n in
              gui_send gui (P.Stats (num, l))
          | P.GetSysInfo ->
            send_sysinfo_data gui

          | P.GiftAttach (profile, version, client) ->
              let user, pass =
                try
                  let index = String.index profile ':' in
                    String.sub profile 0 (index), 
                    String.sub profile (index+1) (String.length profile - index - 1)
                with Not_found -> profile, "" in
                (match gui.gui_sock with
                  | Some sock when not (valid_password user pass) ->
                      set_lifetime sock 5.;
                      if not !verbose_no_login then lprintf_nl "BAD PASSWORD";
                      TcpBufferedSocket.close sock (Closed_for_error "Bad Password")
                  | _ ->
                      gui.gui_auth <- true;
                      gui.gui_conn.conn_user <- find_ui_user user;
                      gui_send gui (P.GiftServerAttach ("mldonkey", "1.1")))
          | P.GiftStats ->
              let list = ref [] in
              networks_iter (fun n ->
                  list := (
                    n.network_name, "0", "0", "0"
                  ) :: !list
              );
              gui_send gui (P.GiftServerStats !list)

          (* introduced with protocol 32 *)
          | P.ServerRename (num, name) ->
              let s = server_find num in
              server_rename s name
          | P.ServerSetPreferred (num, preferred) ->
              if user2_is_admin gui.gui_conn.conn_user.ui_user then
                server_set_preferred (server_find num) preferred
              else
                begin
                  let o = gui.gui_conn in
                  let buf = o.conn_buf in
                  Buffer.reset buf; 
                  Buffer.add_string buf "\nYou are not allowed to change preferred status\n";
                  gui_send gui (P.Console (
                      DriverControlers.dollar_escape o false
                        (Buffer.contents buf)))
                end

  with 
    Failure s ->
      gui_send gui (Console (Printf.sprintf "Failure: %s\n" s))
  | Torrent_started s ->
      gui_send gui (Console (Printf.sprintf "\nInfo: Torrent %s started\n" s))
  | Torrent_already_exists s ->
      gui_send gui (Console (Printf.sprintf "\nError: Torrent %s is already in download queue\n" s))
  | e ->
      gui_send gui (Console (Printf.sprintf "from_gui: exception %s for message %s\n"
        (Printexc2.to_string e) (GuiProto.string_of_from_gui t)))

let gui_events () = 
  {
      gui_interested_in_sources = true;
      
      gui_new_events = [];
      gui_old_events = [];
      
      gui_files = create_events ();            
      gui_clients = create_events ();
      gui_servers = create_events ();
      gui_rooms = create_events ();
      gui_users = create_events ();
      gui_results = create_events ();
      gui_shared_files = create_events ();
      gui_networks = create_events ();
    
  }
  
let new_gui gui_send gui_auth sock gui_type =
  incr gui_counter;
  let gui = {
      gui_searches = [];
      gui_sock = sock;
      gui_search_nums = [];
      gui_events = gui_events ();
      gui_proto_to_gui_version = Array.make (to_gui_last_opcode+1) 0;
      gui_proto_from_gui_version = Array.make (from_gui_last_opcode+1) 0;
      gui_num = !gui_counter;
      gui_auth = gui_auth;
      gui_poll = false;
      gui_result_handler = (fun _ _ -> ());
      gui_id_counter = 33000;
      gui_identifiers = Hashtbl.create 1023;
      gui_identifiers_rev = Hashtbl.create 1023;
      gui_initialized = false;
      gui_conn = { 
        conn_output = TEXT; 
        conn_sortvd = BySize;
        conn_filter = (fun _ -> ()); 
        conn_buf = Buffer.create 100;
        conn_user = find_ui_user CommonUserDb.admin_user_name;
        conn_width = 80; conn_height = 25;
        conn_info =
          match sock with
          | None -> Some (gui_type, (Ip.null, 0));
          | Some t -> Some (gui_type, peer_addr t);
      };
      gui_send = gui_send;
    } in
  gui_send gui (
    P.CoreProtocol 
      (
      GuiProto.best_gui_version,
      GuiProto.to_gui_last_opcode,
      GuiProto.from_gui_last_opcode));
  gui
  
let gui_handler t event = 
  match event with
    TcpServerSocket.CONNECTION (s, Unix.ADDR_INET (from_ip, from_port)) ->
      let from_ip = Ip.of_inet_addr from_ip in
      if not !verbose_no_login then lprintf_nl "GUI connection from %s" (Ip.to_string from_ip);
      (match Ip_set.match_ip !allowed_ips_set from_ip with
      |	true ->
        
        let module P = GuiProto in
        let token = create_token unlimited_connection_manager in
        let sock = TcpBufferedSocket.create_simple token
            "gui connection"
            s in
        
        let gui = new_gui binary_gui_send 
            false (Some sock) GUI in
        gui.gui_result_handler <- binary_result_handler gui;
        TcpBufferedSocket.set_max_output_buffer sock !!interface_buffer;
        TcpBufferedSocket.set_lifetime sock 30.;
        TcpBufferedSocket.set_reader sock (GuiDecoding.gui_cut_messages
            (fun opcode s ->
              try
                let m = GuiDecoding.from_gui gui.gui_proto_from_gui_version opcode (Bytes.to_string s) in
                gui_reader gui m sock;
              with GuiDecoding.FromGuiMessageNotImplemented -> ()
          ));
        TcpBufferedSocket.set_closer sock (gui_closed gui);
        TcpBufferedSocket.set_handler sock TcpBufferedSocket.BUFFER_OVERFLOW
          (fun _ -> 
            lprintf "BUFFER OVERFLOW\n"; 
            close sock Closed_for_overflow);
        (* sort GUIs in increasing order of their num *)
        
      | false ->
          if not !verbose_no_login then lprintf_nl "GUI connection from %s rejected (see allowed_ips setting)"
            (Ip.to_string from_ip);
          Unix.close s)
  | _ -> ()
        
let gift_handler t event = 
  match event with
    TcpServerSocket.CONNECTION (s, Unix.ADDR_INET (from_ip, from_port)) ->
      let from_ip = Ip.of_inet_addr from_ip in
      lprintf "Gift: Connection from %s\n" (Ip.to_string from_ip);
      (match Ip_set.match_ip !allowed_ips_set from_ip with
      | true ->
        
        let module P = GuiProto in
        let token = create_token unlimited_connection_manager in
        let sock = TcpBufferedSocket.create_simple token
            "gui connection"
            s in
        
        let gui = new_gui gift_gui_send true (Some sock) GIFT in
        gui.gui_result_handler <- gift_result_handler gui;
        guis := gui :: !guis;
        
        TcpBufferedSocket.prevent_close sock;
        TcpBufferedSocket.set_max_output_buffer sock !!interface_buffer;
        TcpBufferedSocket.set_reader sock (GiftDecoding.gui_cut_messages
            (fun s ->
              let m = GiftDecoding.from_gui gui (Bytes.to_string s) in
              gui_reader gui m sock;
              ));
        TcpBufferedSocket.set_closer sock (gui_closed gui);
        TcpBufferedSocket.set_handler sock TcpBufferedSocket.BUFFER_OVERFLOW
          (fun _ -> 
            lprintf "BUFFER OVERFLOW\n"; 
            close sock Closed_for_overflow);
        (* sort GUIs in increasing order of their num *)
        
      | false ->
          lprintf "Connection from IP %s not allowed\n"
            (Ip.to_string from_ip);
          Unix.close s)
  | _ -> ()

      
let add_gui_event ev =
  with_guis (fun gui ->
      gui.gui_events.gui_new_events <- ev :: gui.gui_events.gui_new_events
  )

let rec update_events list = 
  match list with
    [] -> ()
  | event :: tail ->
      (try
          match event with
            Room_info_event room -> 
              update_room_info room
          
          | Room_add_user_event (room, user) ->
              update_room_info room;
              update_user_info user;
              add_gui_event event
          
          | Room_remove_user_event (room, user) ->
              update_room_info room;
              update_user_info user;
              add_gui_event event
          
          | Room_message_event (_, room, msg) ->            
              update_room_info room;
              begin
                match msg with
                  ServerMessage _ -> ()
                | PrivateMessage (user_num, _) 
                | PublicMessage (user_num, _) ->
                    try
                      let user = user_find user_num  in
                      update_user_info user
                    with _ ->
                        lprintf "USER NOT FOUND FOR MESSAGE\n"
              end;
              add_gui_event event
          
          | Shared_info_event sh ->
              update_shared_info sh
          
          | Result_info_event r ->
              update_result_info r
          
          | Client_info_event c ->
              update_client_info c
          
          | Server_info_event s ->
              update_server_info s
          
          | File_info_event f ->
              update_file_info f
          
          | User_info_event u ->
              update_user_info u
          
          | Network_info_event n ->
              update_network_info n;

          | Client_new_file_event (c,_,r) ->
              update_client_info c;
              update_result_info r;
              add_gui_event event
          
          | File_add_source_event (f,c)
          | File_update_availability (f,c,_) ->
              update_file_info f;
              update_client_info c;
              add_gui_event event
              
          | File_remove_source_event (f,c) ->
              update_file_info f;
              add_gui_event event
              
          | Server_new_user_event (s,u) ->
              update_server_info s;
              update_user_info u;
              add_gui_event event

          | Search_new_result_event (events, gui, int, r) ->
              update_result_info r;
              gui.gui_new_events <- event :: gui.gui_new_events
              
          | Console_message_event msg | Root_console_message_event msg ->
              Fifo.put console_messages event;
              if Fifo.length console_messages > !!gui_log_size then
                  ignore (Fifo.take console_messages);
              add_gui_event event
              
        with _ -> ());
      update_events tail
      

(* We should probably only send "update" to the current state of
the info already sent to *)
let next_clean_table = ref (last_time () + 1800)
  
let update_gui_info () =
  begin
    if !next_clean_table < last_time () then begin
        next_clean_table := last_time () + 1800;
        let clients = CommonClient.clients_get_all () in
        let servers = CommonServer.servers_get_all () in
        with_guis (fun gui ->
            gui_send gui (CleanTables (clients, servers))  
        );
      end;
  end;
  
  
  
  let nets = ref [] in
  networks_iter_all (fun n -> 
      nets := 
        (n.network_num, List.length (network_connected_servers n)) :: !nets);
     
  let msg = (Client_stats {
        upload_counter = !upload_counter;
        download_counter = !download_counter;
        shared_counter = !shared_counter;
        nshared_files = !nshared_files;
        tcp_upload_rate = !control_upload_rate;
        tcp_download_rate = !control_download_rate;
        udp_upload_rate = !udp_upload_rate;
        udp_download_rate = !udp_download_rate;
        connected_networks = !nets;
        ndownloaded_files = List.length !!done_files;
        ndownloading_files = List.length !!files;
      }) in
  with_guis(fun gui -> 
      gui_send gui msg);       
  let events = List.rev !events_list in
  events_list := [];
  update_events events;
  with_guis (fun gui ->
      connecting_writer gui gui.gui_sock
  )
  
let install_hooks () = 
  iter_file (fun o ->
      option_hook o (fun _ ->
          with_guis (fun gui ->
              try
                let oo = strings_of_option o in
                gui_send gui (P.Options_info [oo])
              with _ -> ())
      ) 
  ) downloads_ini;
  iter_file (fun o ->
      option_hook o (fun _ ->
          with_guis (fun gui ->
              try
                let oo = strings_of_option o in
                gui_send gui (P.Options_info [oo])
              with _ -> ())
      ) 
  ) users_ini;
  networks_iter_all (fun r ->
      let prefix = r.network_shortname ^ "-"  in
      List.iter (fun opfile ->
          iter_file (fun o ->
                option_hook o (fun _ ->
                    with_guis (fun gui ->
              try
                let oo = strings_of_option o in
                let oo = { oo with
                    option_name = Printf.sprintf "%s%s" prefix oo.option_name
                  } in
                      gui_send gui (P.Options_info [oo])
                    with _ -> ())
                )
          ) opfile)
      r.network_config_file 
      )      

  ;
  
  private_room_ops.op_room_send_message <- (fun s msg ->
      match msg with
        PrivateMessage (c, s) ->
            let ci = client_find c in
            update_client_info ci;  (* send client info before message? *)
            with_guis (fun gui -> gui_send gui (P.MessageFromClient (c, s)))
      | _ -> assert false
  )

let local_gui = ref None
  
let _ =
  add_init_hook (fun _ ->
      if !gui_included then
        add_infinite_timer 0.1 (fun _ ->
            begin
              match !local_gui with
                None -> ()
              | Some gui ->
                  if !gui_reconnected then begin
                      lprintf "close gui ...\n"; 
                      local_gui := None;
                      gui_closed gui () "local"
                    end else
                    (try
                        while true do
                          let m = Fifo.take gui_core_fifo in
                          gui_reader gui m ()
                        done
                      with Fifo.Empty -> ()
                      | e ->
                          lprintf "Exception %s in handle gui message\n"
                            (Printexc2.to_string e); 
                          )
            end;
            if !gui_reconnected then begin
                lprintf "gui_reconnected !\n"; 
                gui_reconnected := false;
                let gui = new_gui binary_gui_send false None GUI in
                gui.gui_result_handler <- binary_result_handler gui;
                local_gui := Some gui;
                ()
              end
        )
  )
  <|MERGE_RESOLUTION|>--- conflicted
+++ resolved
@@ -340,11 +340,7 @@
     ("buildinfo_version_build_machine", Autoconf.build_system);
     ("buildinfo_version_build_machine_glibc", Autoconf.glibc_version);
     ("buildinfo_version_runtime_glibc", MlUnix.glibc_version_num ());
-<<<<<<< HEAD
-    ("buildinfo_version_zlib", Zlib2.zlib_version_num ());
-=======
     ("buildinfo_version_zlib", Zlib.zlib_version_num ());
->>>>>>> ef5f79ed
     ("buildinfo_version_bzip2", if Autoconf.bzip2 then Misc2.bzlib_version_num () else "");
     ("buildinfo_net_donkey", bool_to_string (Autoconf.donkey = "yes"));
     ("buildinfo_net_bt", bool_to_string (Autoconf.bittorrent = "yes"));
@@ -368,11 +364,7 @@
     ("buildinfo_threads", bool_to_string (BasicSocket.has_threads ()));
     ("runinfo_user", gui.gui_conn.conn_user.ui_user.user_name);
     ("runinfo_user_emptypwd", bool_to_string (has_empty_password gui.gui_conn.conn_user.ui_user));
-<<<<<<< HEAD
-    ("runinfo_core_start_time", string_of_int (int_of_float (Float.round startup_time)));
-=======
     ("runinfo_core_start_time", string_of_int (int_of_float (floor (startup_time +. 0.5))));
->>>>>>> ef5f79ed
     ("runinfo_core_uptime", string_of_int (last_time () - start_time));
     ("runinfo_core_user", try (Unix.getpwuid (Unix.getuid ())).Unix.pw_name with | _ -> "");
     ("runinfo_core_group", try (Unix.getgrgid (Unix.getgid())).Unix.gr_name with | _ -> "");
@@ -430,11 +422,7 @@
     in
     let percentfree = match Unix32.percentfree dir with
     | None -> ""
-<<<<<<< HEAD
-    | Some p -> Int.to_string p
-=======
     | Some p -> string_of_int p
->>>>>>> ef5f79ed
     in
     let filesystem = Unix32.filesystem dir in
     ref_pair_list := !ref_pair_list @ [
