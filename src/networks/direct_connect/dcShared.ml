(* Copyright 2001, 2002 b8_bavard, b8_fee_carabine, INRIA *)
(*
    This file is part of mldonkey.

    mldonkey is free software; you can redistribute it and/or modify
    it under the terms of the GNU General Public License as published by
    the Free Software Foundation; either version 2 of the License, or
    (at your option) any later version.

    mldonkey is distributed in the hope that it will be useful,
    but WITHOUT ANY WARRANTY; without even the implied warranty of
    MERCHANTABILITY or FITNESS FOR A PARTICULAR PURPOSE.  See the
    GNU General Public License for more details.

    You should have received a copy of the GNU General Public License
    along with mldonkey; if not, write to the Free Software
    Foundation, Inc., 59 Temple Place, Suite 330, Boston, MA  02111-1307  USA
*)
open Int64ops
open Printf2
open Md4

open CommonFile
open CommonOptions
open CommonResult
open BasicSocket
open CommonGlobals
open CommonTypes
open CommonComplexOptions
open Options
open CommonTypes
open CommonShared
open CommonUploads
open CommonNetwork

open DcTypes
open DcOptions
open DcComplexOptions
open DcGlobals

let log_prefix = "[dcSh]"

let lprintf_nl fmt =
  lprintf_nl2 log_prefix fmt

(* Share files tabs *)
let rec buf_tabs buf n =
  if n > 0 then begin
    Buffer.add_char buf '\t';
    buf_tabs buf (n-1)
  end

(* Create list of shared files *)
let make_mylist () =
  let buf = Buffer.create 1000 in
  let rec iter ntabs node =
    let dirname = node.shared_dirname in
    let ntabs =
      if dirname = "" then ntabs else begin
        buf_tabs buf ntabs;
        let dir = dirname in
        Printf.bprintf buf "%s\r\n" (DcProtocol.utf_to_dc dir);
        ntabs+1
      end
    in
    List.iter (fun dcsh ->
      buf_tabs buf ntabs;
      let fname = Filename2.basename dcsh.dc_shared_codedname in
      Printf.bprintf buf "%s|%Ld\r\n" (DcProtocol.utf_to_dc fname) dcsh.dc_shared_size
    ) node.shared_files;
    List.iter (fun (_, node) ->
        iter ntabs node
    ) node.shared_dirs
  in
  iter 0 dc_shared_tree;
  Buffer.contents buf

(* Create mylist of shared files in xml-format *)
let make_xml_mylist root = 
  let buf = Buffer.create 1000 in
  Printf.bprintf buf "<?xml version=\"1.0\" encoding=\"utf-8\" standalone=\"yes\"?>\r\n";
  Printf.bprintf buf "<FileListing Version=\"1\" CID=\"1,0,2,3,4,5,6\" Base=\"/\" Generator=\"MLDC-%s\">\r\n" (Xml.escape Autoconf.current_version);
  let rec iter ntabs node =
    buf_tabs buf ntabs;
    Printf.bprintf buf "<Directory Name=\"%s\">\r\n" (Xml.escape node.shared_dirname);
    List.iter (fun dcsh ->
      buf_tabs buf (ntabs + 1);
      let fname = Filename2.basename dcsh.dc_shared_codedname in
      Printf.bprintf buf "<File Name=\"%s\" Size=\"%Ld\" TTH=\"%s\"/>\r\n" (Xml.escape fname)
        dcsh.dc_shared_size (Xml.escape dcsh.dc_shared_tiger_root)
    ) node.shared_files;
    List.iter (fun (_, node) -> iter (ntabs+1) node) node.shared_dirs;
    buf_tabs buf ntabs;
    Printf.bprintf buf "</Directory>\r\n"
  in
  if root.shared_dirname = "" then 
    List.iter (fun (_,node) -> iter 0 node) root.shared_dirs
  else 
    iter 0 root;
  Printf.bprintf buf "</FileListing>\r\n";
  buf

let file_to_che3_to_string filename = 
  let buf = Buffer.create 8192 in
  let file_fd = Unix32.create_ro filename in
  let flen = Unix32.getsize64 file_fd in
  let slen = 4096 in
  (try
    let rec read pos =
      let rlen = int64_min_int (flen -- pos) slen in
      let npos = Int64.add pos (Int64.of_int rlen) in
      let str = String.create slen in
      Unix32.read file_fd pos str 0 rlen;
      Buffer.add_string buf str;
      if npos < flen then read npos
    in
    read Int64.zero;
    Unix32.close file_fd;
    Che3.decompress (Buffer.contents buf)
  with e ->
    if !verbose_unexpected_messages then
      lprintf_nl "Exception (%s) in (file_to_che3_to_string)" (Printexc2.to_string e);
    raise e )

(* Compress string to Che3 and write to file *)
let string_to_che3_to_file str filename =
  (try
    let s = Che3.compress str in
    let wlen = 4096 in
    (*let str = String.create slen in*)
    let slen = String.length s in
    let file_fd = Unix32.create_rw filename in
    let rec write pos =
      let len =
        if (pos + wlen) > slen then slen-pos
        else wlen
      in
      let npos = pos + len in
      Unix32.write file_fd (Int64.of_int pos) s pos len;
      if npos < slen then write npos
    in 
    write 0;
    Unix32.close file_fd;
    ()
  with e ->
    if !verbose_unexpected_messages then
      lprintf_nl "Exception (%s) in (string_to_che3_to_file)" (Printexc2.to_string e) )

(* Open bz2 file and return opened data in buffer *)
let file_to_bz2_to_buffer filename = 
  let buf = Buffer.create 8192 in
  let ic = Bzip2.open_in filename in
  (try
    (*let rec getchar () =
      ignore (Bzip2.input_char ic);
      incr count;
      getchar ()
    in getchar ();*)
    let rec decompress () =
      let str = String.create 4096 in 
      let n = Bzip2.input ic str 0 (String.length str) in
      if n = 0 then ()
      else begin 
        (*let ss = (String.sub str 0 n) in*)
        Buffer.add_string buf (String.sub str 0 n);
        (*lprintf_nl "(%s)" ss;*)
        decompress ()
      end
    in
    decompress ();
    Bzip2.close_in ic; 
    (*lprintf_nl "Size of bz2 buffer: %d" (Buffer.length buf);*)
    buf
  with
  | e ->
    if !verbose_unexpected_messages then
      lprintf_nl "Exception (%s) in (file_to_bz2_to_buffer)" (Printexc2.to_string e);
    Bzip2.close_in ic;
    raise e )

(* Compress buffer to bz2 and save to file *)    
let buffer_to_bz2_to_file buf filename =
  (try 
    let slen = 4096 in
    (*let str = String.create slen in*)
    let blen = Buffer.length buf in
    let oc = Bzip2.open_out filename in
    let rec compress pos =
      let len =
        if (pos + slen) > blen then blen-pos
        else slen
      in
      let npos = pos + len in
      let str = Buffer.sub buf pos len in      
      Bzip2.output oc str 0 len;
      if npos < blen then compress npos 
    in compress 0;
    Bzip2.close_out oc;
    ()
  with e ->
    if !verbose_unexpected_messages then
      lprintf_nl "Exception (%s) in (buffer_to_bz2_to_file)" (Printexc2.to_string e) )

(* Create xml and mylist filelist *)
let create_filelist () =
  buffer_to_bz2_to_file (make_xml_mylist dc_shared_tree) (Filename.concat directconnect_directory mylistxmlbz2);
  if !verbose_upload then lprintf_nl "Created mylist.xml file";
  string_to_che3_to_file (make_mylist () ) (Filename.concat directconnect_directory mylist);
  if !verbose_upload then lprintf_nl "Created mylist file";
  ()

let find_dir_exn name =
  let path = String2.split_simplify name '/' in
  let rec follow path node =
    match path with
    | [] -> node
    | x::xs -> follow xs (List.assoc x node.shared_dirs)
  in
  follow path dc_shared_tree

(*let dc_share_file dcsh = ()*)
(*  let magic =
    match Magic.M.magic_fileinfo dcsh.dc_shared_fullname false with
      None -> None
    | Some magic -> Some (HashMagic.merge files_magic magic)
  in *)
  (*let fd = Unix32.create_ro dcsh.dc_shared_fullname in
  let info, index = CommonUploads.new_info dcsh.dc_shared_fullname dcsh.dc_shared_size in *)
(*
  let rec impl = {
    impl_shared_update = 1;
    impl_shared_fullname = dcsh.dc_shared_fullname;
    impl_shared_codedname = dcsh.dc_shared_codedname;
    impl_shared_size = dcsh.dc_shared_size;
    impl_shared_id = Md4.null;
    impl_shared_num = 0;
    impl_shared_uploaded = Int64.zero;
    impl_shared_ops = shared_ops;
    impl_shared_val = 0;
    impl_shared_requests = 0;
    impl_shared_magic = magic;
  } 
  and sh = {
    shared_info = index;
    shared_codedname = dcsh.dc_shared_codedname;
    shared_fd = fd;
    shared_format = CommonMultimedia.get_info dcsh.dc_shared_fullname;
    shared_impl = impl;
    shared_uids_wanted = [];
  } in
  update_shared_num impl *)
  (*Hashtbl.add shareds_by_id info.shared_id sh;*)
  (*List.iter (fun uid -> add_by_uid uid sh) info.shared_uids;*)
  (*SharedFilesIndex.add sh.shared_info;*)
(*  add_shared_file shared_tree sh (String2.split dcsh.dc_shared_codedname '/');
  shared_counter := !shared_counter ++ dcsh.dc_shared_size *)

(* Compute (at most) one TigerTree chunk from unhashed shared files *)
let dc_check_hashed_files () =
<<<<<<< HEAD
    let module M = CommonHasher in
=======
  let module M = CommonHasher in
>>>>>>> da650d8e
    match !dc_tiger_computing, !dc_files_to_hash with
    | _, [] | Some _, _ -> ()
    | None, dcsh :: files ->
      try
          if not (Sys.file_exists dcsh.dc_shared_fullname) then raise Not_found;
          if Unix32.getsize dcsh.dc_shared_fullname <> dcsh.dc_shared_size then
            raise (Wrong_file_size ((Unix32.getsize dcsh.dc_shared_fullname), dcsh.dc_shared_size));

          dc_tiger_computing := Some dcsh;
          let end_pos = dcsh.dc_shared_pos ++ CommonUploads.tiger_block_size in
          let end_pos = min end_pos dcsh.dc_shared_size in
          let len = end_pos -- dcsh.dc_shared_pos in
          (*lprintf_nl "Hashing chunk %d: %Ld-%Ld (%Ld) of %s"
            dcsh.dc_shared_chunks dcsh.dc_shared_pos end_pos len dcsh.dc_shared_fullname;*)

          M.compute_tiger dcsh.dc_shared_fullname dcsh.dc_shared_pos len
            (fun job ->
              if job.M.job_error then begin
                lprintf_nl "Error prevent hashing/sharing %s" dcsh.dc_shared_fullname;
                dc_files_to_hash := files;
              end else begin
                let new_tiger = job.M.job_result in
                (*lprintf_nl "  (%s)" (TigerTree.to_string new_tiger);*)
                dcsh.dc_shared_tiger_list <- new_tiger :: dcsh.dc_shared_tiger_list;
                dcsh.dc_shared_pos <- end_pos;
                dcsh.dc_shared_chunks <- dcsh.dc_shared_chunks + 1;

                if dcsh.dc_shared_chunks = dc_get_nchunks dcsh.dc_shared_size then begin
                  let array = Array.of_list (List.rev dcsh.dc_shared_tiger_list) in
                  let root = TigerTree.to_string (CommonUploads.tiger_of_array array) in
                  (*dcsh.dc_shared_tiger_array <- array;*)
                  dcsh.dc_shared_tiger_list <- [];
                  dcsh.dc_shared_tiger_root <- root;  
                  (*if !verbose_upload then*) lprintf_nl "New shared file (%s) (%s)" root dcsh.dc_shared_fullname;
                  dc_files_to_hash := files;
                  Hashtbl.add dc_shared_files_by_hash root dcsh;
                  DcComplexOptions.dc_saved_shared_files =:= dcsh :: !!DcComplexOptions.dc_saved_shared_files;
                end
              end;
              dc_tiger_computing := None
          )
        with
        | Wrong_file_size (real,computed) ->
            dc_files_to_hash := files;
            if !verbose_upload || !verbose_unexpected_messages then
              lprintf_nl "Computed filesize %Ld does not match physical filesize %Ld, %s not shared"
            computed real dcsh.dc_shared_fullname
        | e ->
            dc_files_to_hash := files;
            dc_tiger_computing := None;
            if !verbose_upload || !verbose_unexpected_messages then
              lprintf_nl "Exception %s prevents sharing of %s"
                (Printexc2.to_string e) dcsh.dc_shared_fullname

let dc_updatesharesize () =
  let dc_sharesize = ref Int64.zero in
  Hashtbl.iter (fun _ dcsh ->
    dc_sharesize := !dc_sharesize ++ dcsh.dc_shared_size) dc_shared_files_by_codedname;
  !dc_sharesize

let () =
  network.op_network_share <- (fun fullname codedname size -> (* this is called once/60s with all shared files *)
    (* file path in DC network should use '/' as separator, convert local path accordingly *)
    let codedname =
      match Filename2.slash with
      | '/' -> codedname
      | c -> let s = String.copy codedname in String2.replace_char s c '/'; s
    in
    (try
      let dcsh = Hashtbl.find dc_shared_files_by_fullname fullname in
      if (dcsh.dc_shared_size = size) then begin            (* if size is correct... *)
        if dcsh.dc_shared_codedname <> codedname then begin (* if codedname is different *) 
          (*lprintf_nl "  Changing codedname (%s) to (%s)" dcsh.dc_shared_codedname codedname;*)
          let old_cname = dcsh.dc_shared_codedname in
          Hashtbl.remove dc_shared_files_by_codedname old_cname;
          dcsh.dc_shared_codedname <- codedname;
          Hashtbl.add dc_shared_files_by_codedname codedname dcsh;
          if !verbose_upload then lprintf_nl "Changed codedname from (%s) to (%s)" old_cname codedname;
        end
      end else raise Not_found                              (* create new shared *)
    with _ ->
      (* if file is moved it is recalculated *)
      let dcsh = {
        dc_shared_fullname = fullname;
        dc_shared_codedname = codedname;
        dc_shared_searchname = String.lowercase (List.nth (String2.splitn codedname '/' 1) 1);
        dc_shared_size = size;
        dc_shared_tiger_root = empty_string;
        (*dc_shared_tiger_array = [||];*)
        dc_shared_tiger_list = [];
        dc_shared_pos = Int64.zero;
        dc_shared_chunks = 0;
      } in
      (*lprintf_nl "New shared file (%s)" codedname;*)
      Hashtbl.add dc_shared_files_by_fullname fullname dcsh;
      Hashtbl.add dc_shared_files_by_codedname codedname dcsh;
      dc_add_shared_file dc_shared_tree dcsh (String2.split codedname '/');
      dc_files_to_hash := dcsh :: !dc_files_to_hash;
      ()
    );
    (*ignore (CommonUploads.add_shared fullname codedname size)*)
  )<|MERGE_RESOLUTION|>--- conflicted
+++ resolved
@@ -257,11 +257,7 @@
 
 (* Compute (at most) one TigerTree chunk from unhashed shared files *)
 let dc_check_hashed_files () =
-<<<<<<< HEAD
-    let module M = CommonHasher in
-=======
   let module M = CommonHasher in
->>>>>>> da650d8e
     match !dc_tiger_computing, !dc_files_to_hash with
     | _, [] | Some _, _ -> ()
     | None, dcsh :: files ->
