--- conflicted
+++ resolved
@@ -324,11 +324,7 @@
   network.op_network_share <- (fun fullname codedname size -> (* this is called once/60s with all shared files *)
     (* file path in DC network should use '/' as separator, convert local path accordingly *)
     let codedname =
-<<<<<<< HEAD
-      match Filename2.slash with 
-=======
       match Filename2.slash with
->>>>>>> 00e10375
       | '/' -> codedname
       | c -> let s = String.copy codedname in String2.replace_char s c '/'; s
     in
